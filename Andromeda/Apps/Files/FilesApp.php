<?php declare(strict_types=1); namespace Andromeda\Apps\Files; if (!defined('Andromeda')) die();

use Andromeda\Core\{ApiPackage, BaseApp, Emailer, EmailRecipient};
use Andromeda\Core\IOFormat\{Input, InputPath, IOInterface, Output, OutputHandler, SafeParams};
use Andromeda\Core\IOFormat\Interfaces\HTTP;

require_once(ROOT."/Core/Exceptions.php"); use Andromeda\Core\UnknownActionException;

require_once(ROOT."/Apps/Files/ActionLog.php");
require_once(ROOT."/Apps/Files/Config.php");
require_once(ROOT."/Apps/Files/Exceptions.php");
require_once(ROOT."/Apps/Files/ItemAccess.php");
require_once(ROOT."/Apps/Files/Item.php");
require_once(ROOT."/Apps/Files/File.php");
require_once(ROOT."/Apps/Files/Folder.php");
require_once(ROOT."/Apps/Files/Comment.php");
require_once(ROOT."/Apps/Files/Tag.php");
require_once(ROOT."/Apps/Files/Like.php");
require_once(ROOT."/Apps/Files/Share.php");
require_once(ROOT."/Apps/Files/FileUtils.php");

require_once(ROOT."/Apps/Files/Limits/Filesystem.php");
require_once(ROOT."/Apps/Files/Limits/Account.php");

require_once(ROOT."/Apps/Files/Filesystem/FSManager.php"); use Andromeda\Apps\Files\Filesystem\FSManager;
require_once(ROOT."/Apps/Files/Storage/Exceptions.php"); use Andromeda\Apps\Files\Storage\{FileReadFailedException, FileWriteFailedException};
require_once(ROOT."/Apps/Files/Storage/Storage.php"); use Andromeda\Apps\Files\Storage\Storage;

require_once(ROOT."/Apps/Accounts/Account.php"); use Andromeda\Apps\Accounts\Account;
require_once(ROOT."/Apps/Accounts/Groups/Group.php"); use Andromeda\Apps\Accounts\Groups\Group;
require_once(ROOT."/Apps/Accounts/Authenticator.php"); use Andromeda\Apps\Accounts\Authenticator;
require_once(ROOT."/Apps/Accounts/Exceptions.php"); use Andromeda\Apps\Accounts\{AuthenticationFailedException, UnknownAccountException, UnknownGroupException};

/**
 * App that provides user-facing filesystem services.
 * 
 * Provides a general filesystem API for managing files and folders,
 * as well as admin-level functions like managing filesystems and config.
 * 
 * Supports features like random-level byte access, multiple (user or admin-added)
 * filesystems with various backend storage drivers, social features including
 * likes and comments, sharing of content via links or to users or groups,
 * configurable rules per-account or per-filesystem, and granular statistics
 * gathering and limiting for accounts/groups/filesystems.
 * @extends InstalledApp<Config>
 */
class FilesApp extends BaseApp
{
    public function getName() : string { return 'files'; }

    public function getVersion() : string { return andromeda_version; }
    
    /** @return class-string<ActionLog> */
    public function getLogClass() : string { return ActionLog::class; }

    public function getUsage() : array 
    { 
        return array(
            'getconfig',
            'setconfig '.Config::GetSetConfigUsage(),
            '- AUTH for shared items: --sid id [--skey randstr] [--spassword raw]',
            'upload (--file% path [name] | --file- --name fsname) --parent id [--overwrite bool]',
            'download --file id [--fstart uint] [--flast int] [--debugdl bool]',
            'ftruncate --file id --size uint',
            'writefile (--data% path | --data-) --file id [--offset uint]',
<<<<<<< HEAD
            'getfilelikes --file id [--limit ?uint] [--offset ?uint]',
            'getfolderlikes --folder id [--limit ?uint] [--offset ?uint]',
            'getfilecomments --file id [--limit ?uint] [--offset ?uint]',
            'getfoldercomments --folder id [--limit ?uint] [--offset ?uint]',
            'fileinfo --file id [--details bool]',
            'getfolder [--folder id | --filesystem id] [--files bool] [--folders bool] [--recursive bool] [--limit ?uint] [--offset ?uint] [--details bool]',
=======
            'getfilelikes --file id [--limit uint] [--offset uint]',
            'getfolderlikes --folder id [--limit uint] [--offset uint]',
            'getfilecomments --file id [--limit uint] [--offset uint]',
            'getfoldercomments --folder id [--limit uint] [--offset uint]',
            'filemeta --file id [--details bool]',
            'getfolder [--folder id | --filesystem id] [--files bool] [--folders bool] [--recursive bool] [--limit uint] [--offset uint] [--details bool]',
>>>>>>> 0ebaa3cf
            'getitembypath --path fspath [--folder id | --filesystem id] [--isfile bool]',
            'editfilemeta --file id [--description ?text]',
            'editfoldermeta --folder id [--description ?text]',
            'ownfile --file id',
            'ownfolder --folder id',
            'createfolder --parent id --name fsname',
            'deletefile --file id',
            'deletefolder --folder id',
            'renamefile --file id --name fsname [--overwrite bool] [--copy bool]',
            'renamefolder --folder id --name fsname [--overwrite bool] [--copy bool]',
            'movefile --parent id --file id  [--overwrite bool] [--copy bool]',
            'movefolder --parent id --folder id [--overwrite bool] [--copy bool]',
            'likefile --file id --value ?bool',
            'likefolder --folder id --value ?bool',
            'tagfile --file id --tag alphanum',
            'tagfolder --folder id --tag alphanum',
            'deletetag --tag id',
            'commentfile --file id --comment text',
            'commentfolder --folder id --comment text',
            'editcomment --commentid id [--comment text]',
            'deletecomment --commentid id',
            'sharefile --file id (--link bool [--email email] | --account id | --group id | --everyone bool) '.Share::GetSetOptionsUsage(),
            'sharefolder --folder id (--link bool [--email email] | --account id | --group id | --everyone bool) '.Share::GetSetOptionsUsage(),
            'editshare --share id '.Share::GetSetOptionsUsage(),
            'deleteshare --share id',
            'shareinfo --sid id [--skey randstr] [--spassword raw]',
            'getshares [--mine bool]',
            'getadopted',
            'getfilesystem [--filesystem id] [--activate bool]',
            'getfilesystems [--everyone bool [--limit ?uint] [--offset ?uint]]',
            'createfilesystem '.FSManager::GetCreateUsage(),
            ...array_map(function($u){ return "(createfilesystem) $u"; }, FSManager::GetCreateUsages()),
            'deletefilesystem --filesystem id --auth_password raw [--unlink bool]',
            'editfilesystem --filesystem id '.FSManager::GetEditUsage(),
            ...array_map(function($u){ return "(editfilesystem) $u"; }, FSManager::GetEditUsages()),
            'getlimits [--account ?id | --group ?id | --filesystem ?id] [--limit ?uint] [--offset ?uint]',
            'gettimedlimits [--account ?id | --group ?id | --filesystem ?id] [--limit ?uint] [--offset ?uint]',
            'gettimedstatsfor [--account id | --group id | --filesystem id] --timeperiod uint [--limit ?uint] [--offset ?uint]',
            'gettimedstatsat (--account ?id | --group ?id | --filesystem ?id) --timeperiod uint --matchtime uint [--limit ?uint] [--offset ?uint]',
            'configlimits (--account id | --group id | --filesystem id) '.Limits\Total::BaseConfigUsage(),
            "(configlimits) --account id ".Limits\AccountTotal::GetConfigUsage(),
            "(configlimits) --group id ".Limits\GroupTotal::GetConfigUsage(),
            "(configlimits) --filesystem id ".Limits\FilesystemTotal::GetConfigUsage(),
            'configtimedlimits (--account id | --group id | --filesystem id) '.Limits\Timed::BaseConfigUsage(),
            "(configtimedlimits) --account id ".Limits\AccountTimed::GetConfigUsage(),
            "(configtimedlimits) --group id ".Limits\GroupTimed::GetConfigUsage(),
            "(configtimedlimits) --filesystem id ".Limits\FilesystemTimed::GetConfigUsage(),
            'purgelimits (--account id | --group id | --filesystem id)',
            'purgetimedlimits (--account id | --group id | --filesystem id) --period uint',
        ); 
    }
    
    public function __construct(ApiPackage $api)
    {
        parent::__construct($api);
        
        $this->config = Config::GetInstance($this->database);
    }
    
    public function commit() : void { Storage::commitAll(); }    
    public function rollback() : void { Storage::rollbackAll(); }
    
    /**
     * {@inheritDoc}
     * @throws UnknownActionException if the given action is not valid
     * @see BaseApp::Run()
     */
    public function Run(Input $input)
    {
        $authenticator = Authenticator::TryAuthenticate(
            $this->database, $input, $this->API->GetInterface());
        
        $actionlog = null; if (($reqlog = $this->API->GetRequestLog()) !== null)
        {
            $actionlog = $reqlog->LogAction($input, self::getLogClass())->SetAuth($authenticator);
        }
        
        $params = $input->GetParams();

        switch($input->GetAction())
        {
            case 'getconfig': return $this->RunGetConfig($authenticator);
            case 'setconfig': return $this->RunSetConfig($params, $authenticator);
            
            case 'upload':     return $this->UploadFile($input, $authenticator, $actionlog);  
            case 'download':   $this->DownloadFile($params, $authenticator, $actionlog); return;
            case 'ftruncate':  return $this->TruncateFile($params, $authenticator, $actionlog);
            case 'writefile':  return $this->WriteToFile($input, $authenticator, $actionlog);
            case 'createfolder':  return $this->CreateFolder($params, $authenticator, $actionlog);
            
            case 'getfilelikes':   return $this->GetFileLikes($params, $authenticator, $actionlog);
            case 'getfolderlikes': return $this->GetFolderLikes($params, $authenticator, $actionlog);
            case 'getfilecomments':   return $this->GetFileComments($params, $authenticator, $actionlog);
            case 'getfoldercomments': return $this->GetFolderComments($params, $authenticator, $actionlog);
            
            case 'filemeta':      return $this->GetFileMeta($params, $authenticator, $actionlog);
            case 'getfolder':     return $this->GetFolder($params, $authenticator, $actionlog);
            case 'getitembypath': return $this->GetItemByPath($params, $authenticator, $actionlog);
            
            case 'ownfile':   return $this->OwnFile($params, $authenticator, $actionlog);
            case 'ownfolder': return $this->OwnFolder($params, $authenticator, $actionlog);
            
            case 'editfilemeta':   return $this->EditFileMeta($params, $authenticator, $actionlog);
            case 'editfoldermeta': return $this->EditFolderMeta($params, $authenticator, $actionlog);
           
            case 'deletefile':   $this->DeleteFile($params, $authenticator, $actionlog); return;
            case 'deletefolder': $this->DeleteFolder($params, $authenticator, $actionlog); return;
            case 'renamefile':   return $this->RenameFile($params, $authenticator, $actionlog);
            case 'renamefolder': return $this->RenameFolder($params, $authenticator, $actionlog);
            case 'movefile':     return $this->MoveFile($params, $authenticator, $actionlog);
            case 'movefolder':   return $this->MoveFolder($params, $authenticator, $actionlog);
            
            case 'likefile':      return $this->LikeFile($params, $authenticator, $actionlog);
            case 'likefolder':    return $this->LikeFolder($params, $authenticator, $actionlog);
            case 'tagfile':       return $this->TagFile($params, $authenticator, $actionlog);
            case 'tagfolder':     return $this->TagFolder($params, $authenticator, $actionlog);
            case 'deletetag':     $this->DeleteTag($params, $authenticator, $actionlog); return;
            case 'commentfile':   return $this->CommentFile($params, $authenticator, $actionlog);
            case 'commentfolder': return $this->CommentFolder($params, $authenticator, $actionlog);
            case 'editcomment':   return $this->EditComment($params, $authenticator);
            case 'deletecomment': $this->DeleteComment($params, $authenticator, $actionlog); return;
            
            case 'sharefile':    return $this->ShareFile($params, $authenticator, $actionlog);
            case 'sharefolder':  return $this->ShareFolder($params, $authenticator, $actionlog);
            case 'editshare':    return $this->EditShare($params, $authenticator, $actionlog);
            case 'deleteshare':  $this->DeleteShare($params, $authenticator, $actionlog); return;
            case 'shareinfo':    return $this->ShareInfo($params, $authenticator, $actionlog);
            case 'getshares':   return $this->GetShares($params, $authenticator);
            case 'getadopted':  return $this->GetAdopted($authenticator);
            
            case 'getfilesystem':  return $this->GetFilesystem($params, $authenticator, $actionlog);
            case 'getfilesystems': return $this->GetFilesystems($params, $authenticator);
            case 'createfilesystem': return $this->CreateFilesystem($input, $authenticator, $actionlog);
            case 'deletefilesystem': $this->DeleteFilesystem($params, $authenticator, $actionlog); return;
            case 'editfilesystem':   return $this->EditFilesystem($input, $authenticator);
            
            case 'getlimits':      return $this->GetLimits($params, $authenticator);
            case 'gettimedlimits': return $this->GetTimedLimits($params, $authenticator);
            case 'gettimedstatsfor': return $this->GetTimedStatsFor($params, $authenticator);
            case 'gettimedstatsat':  return $this->GetTimedStatsAt($params, $authenticator);
            case 'configlimits':      return $this->ConfigLimits($params, $authenticator);
            case 'configtimedlimits': return $this->ConfigTimedLimits($params, $authenticator);
            case 'purgelimits':      $this->PurgeLimits($params, $authenticator); return;
            case 'purgetimedlimits': $this->PurgeTimedLimits($params, $authenticator); return;
            
            default: throw new UnknownActionException($input->GetAction());
        }
    }
    
    /** Returns an ItemAccess authenticating the given file ID (or null to get from input), throws exceptions on failure */
    private function AuthenticateFileAccess(SafeParams $params, ?Authenticator $auth, ?ActionLog $actionlog, ?string $id = null) : ItemAccess 
    {
        $id ??= $params->GetParam('file',SafeParams::PARAMLOG_NEVER)->GetRandstr();
        return $this->AuthenticateItemAccess($params, $auth, $actionlog, File::class, $id);
    }

    /** Returns an ItemAccess authenticating the given folder ID (or null to get from input), throws exceptions on failure */
    private function AuthenticateFolderAccess(SafeParams $params, ?Authenticator $auth, ?ActionLog $actionlog, ?string $id = null, bool $isParent = false) : ItemAccess 
    { 
        $id ??= $params->GetParam('folder',SafeParams::PARAMLOG_NEVER)->GetRandstr();
        return $this->AuthenticateItemAccess($params, $auth, $actionlog, Folder::class, $id, $isParent);
    }
        
    /** Returns an ItemAccess authenticating the given folder ID (or null to get from input), returns null on failure */
    private function TryAuthenticateFolderAccess(SafeParams $params, ?Authenticator $auth, ?ActionLog $actionlog, ?string $id = null, bool $isParent = false) : ?ItemAccess 
    {
        $id ??= $params->GetOptParam('folder',SafeParams::PARAMLOG_NEVER)->GetRandstr();
        return $this->TryAuthenticateItemAccess($params, $auth, $actionlog, Folder::class, $id, $isParent);
    }    
    
    /** Throws an unknown file/folder exception if given, else item exception */
    private static function UnknownItemException(?string $class = null) : void
    {
        switch ($class)
        {
            case File::class: throw new UnknownFileException();
            case Folder::class: throw new UnknownFolderException();
            default: throw new UnknownItemException();
        }
    }
    
    /** Returns an ItemAccess authenticating the given item class/ID, throws exceptions on failure */
    private function AuthenticateItemAccess(SafeParams $params, ?Authenticator $auth, ?ActionLog $actionlog, string $class, ?string $id, bool $isParent = false) : ItemAccess 
    {
        $item = null; if ($id !== null)
        {
            $item = $class::TryLoadByID($this->database, $id);
            
            if ($item === null) self::UnknownItemException($class);
        }
        
        $access = ItemAccess::Authenticate($this->database, $params, $auth, $item); 

        if (!is_a($access->GetItem(), $class)) self::UnknownItemException($class);
        
        if ($actionlog) $actionlog->LogAccess($access->GetItem(), $access->GetShare(), $isParent); 
        
        return $access;
    }
        
    /** Returns an ItemAccess authenticating the given item class/ID, returns null on failure */
    private function TryAuthenticateItemAccess(SafeParams $params, ?Authenticator $auth, ?ActionLog $actionlog, string $class, ?string $id, bool $isParent = false) : ?ItemAccess 
    {
        $item = null; if ($id !== null)
        {
            $item = $class::TryLoadByID($this->database, $id);
            
            if ($item === null) self::UnknownItemException($class);
        }
        
        $access = ItemAccess::TryAuthenticate($this->database, $params, $auth, $item); 
        
        if ($access !== null && !is_a($access->GetItem(), $class)) return null;
        
        if ($actionlog && $access !== null) 
            $actionlog->LogAccess($access->GetItem(), $access->GetShare(), $isParent);
        
        return $access;
    }
    
    /** Returns an ItemAccess authenticating the given already-loaded object */
    private function AuthenticateItemObjAccess(SafeParams $params, ?Authenticator $auth, ?ActionLog $actionlog, Item $item, bool $isParent = false) : ItemAccess
    {
        $access = ItemAccess::Authenticate($this->database, $params, $auth, $item);
        
        if ($actionlog) $actionlog->LogAccess($access->GetItem(), $access->GetShare(), $isParent);
        
        return $access;
    }

    /**
     * Gets config for this app
     * @return array Config
     * @see Config::GetClientObject()
     */
    protected function GetConfig(?Authenticator $authenticator) : array
    {
        $admin = $authenticator !== null && $authenticator->isAdmin();
        
        return $this->GetConfig()->GetClientObject($admin);
    }
    
    /**
     * Sets config for this app
     * @throws AuthenticationFailedException if not admin
     * @return array Config
     * @see Config::GetClientObject()
     */
    protected function SetConfig(SafeParams $params, ?Authenticator $authenticator) : array
    {
        if ($authenticator === null) throw new AuthenticationFailedException();
        
        $authenticator->RequireAdmin();

        return $this->GetConfig()->SetConfig($params)->GetClientObject(true);
    }
    
    /**
     * Uploads a new file to the given folder. Bandwidth is counted.
     * @throws AuthenticationFailedException if not signed in and public upload not allowed
     * @throws ItemAccessDeniedException if accessing via share and share does not allow upload
     * @return array File newly created file
     * @see File::GetClientObject()
     */
    protected function UploadFile(Input $input, ?Authenticator $authenticator, ?ActionLog $actionlog) : array
    {
        $params = $input->GetParams();
        
        $account = ($authenticator === null) ? null : $authenticator->GetAccount();
        
        $parentid = $params->HasParam('parent') ? $params->GetParam('parent',SafeParams::PARAMLOG_NEVER)->GetRandstr() : null;
        $paccess = $this->AuthenticateFolderAccess($params, $authenticator, $actionlog, $parentid, true);
        $parent = $paccess->GetFolder(); $share = $paccess->GetShare();
        
        if (!$authenticator && !$parent->GetAllowPublicUpload())
            throw new AuthenticationFailedException();
        
        $overwrite = $params->GetOptParam('overwrite',false)->GetBool();
        
        if ($share !== null && (!$share->CanUpload() || ($overwrite && !$share->CanModify()))) 
            throw new ItemAccessDeniedException();
        
        $owner = ($share !== null && !$share->KeepOwner()) ? $parent->GetOwner() : $account;
        
        $infile = $input->GetFile('file');
        
        if ($infile instanceof InputPath)
        {
            $parent->CountBandwidth($infile->GetSize());
            
            $fileobj = File::Import($this->database, $parent, $owner, $infile, $overwrite);
        }
        else // can't import handles directly
        {
<<<<<<< HEAD
            $name = $params->GetParam('name')->GetFSName();
=======
            $name = $infile->GetName(); // TODO check not null!
>>>>>>> 0ebaa3cf
            
            if (!($handle = $infile->GetHandle())) throw new FileReadFailedException();
            
            $fileobj = File::Create($this->database, $parent, $owner, $name, $overwrite);
            
            FileUtils::ChunkedWrite($this->database, $handle, $fileobj, 0); fclose($handle);
        }
        
        if ($actionlog) $actionlog->LogDetails('file',$fileobj->ID()); 
        
        return $fileobj->GetClientObject(($owner === $account));
    }
    
    /**
     * Downloads a file or part of a file
     * 
     * Can accept an input byte range. Also accepts the HTTP_RANGE header.
     * @throws ItemAccessDeniedException if accessing via share and read is not allowed
     * @throws InvalidDLRangeException if the given byte range is invalid
     */
    protected function DownloadFile(SafeParams $params, ?Authenticator $authenticator, ?ActionLog $actionlog) : void
    {
        // TODO CLIENT - since this is not AJAX, we might want to redirect to a page when doing a 404, etc. - better than plaintext - use appurl config
        
        $debugdl = $params->GetOptParam('debugdl',false)->GetBool() &&
            $this->API->GetDebugLevel(true) >= \Andromeda\Core\Config::ERRLOG_DETAILS;
        
        // debugdl disables file output printing and instead does a normal JSON return
        if (!$debugdl) $this->API->GetInterface()->SetOutputMode(IOInterface::OUTPUT_PLAIN);
        
        $access = $this->AuthenticateFileAccess($params, $authenticator, $actionlog); 
        $file = $access->GetFile(); $share = $access->GetShare();
        
        if ($share !== null && !$share->CanRead()) throw new ItemAccessDeniedException();

        // first determine the byte range to read
        $fsize = $file->GetSize();
        $fstart = $params->GetOptParam('fstart',0,SafeParams::PARAMLOG_NEVER)->GetUint(); // logged below
        $flast  = $params->GetOptParam('flast',$fsize-1,SafeParams::PARAMLOG_NEVER)->GetInt(); // logged below
        
        if (isset($_SERVER['HTTP_RANGE']))
        {
            $ranges = explode('=',$_SERVER['HTTP_RANGE']);
            if (count($ranges) != 2 || trim($ranges[0]) != "bytes")
                throw new InvalidDLRangeException();
            
            $ranges = explode('-',$ranges[1]);
            if (count($ranges) != 2) throw new InvalidDLRangeException();
            
            $fstart = (int)$ranges[0]; 
            $flast2 = (int)$ranges[1]; 
            if ($flast2) $flast = $flast2;
        }

        if ($fstart < 0 || $flast+1 < $fstart || $flast >= $fsize)
            throw new InvalidDLRangeException();

        if ($actionlog) $actionlog->LogDetails('fstart',$fstart)->LogDetails('flast',$flast);
        
        // check required bandwidth ahead of time
        $length = $flast-$fstart+1;
        $file->CheckBandwidth($length);

        if ($flast === $fsize-1) // the end of the file
            $file->CountDownload(($share !== null));
        
        // send necessary headers
        if (!$debugdl)
        {
            if ($fstart != 0 || $flast != $fsize-1)
            {
                http_response_code(206);
                header("Content-Range: bytes $fstart-$flast/$fsize");
            }
            
            header("Content-Length: $length");
            header("Accept-Ranges: bytes");
            header("Content-Type: application/octet-stream");
            header('Content-Disposition: attachment; filename="'.$file->GetName().'"');
            header('Content-Transfer-Encoding: binary');
        }

        // register the data output to happen after the main commit so that we don't get to the
        // end of the download and then fail to insert a stats row and miss counting bandwidth
        $this->API->GetInterface()->RegisterOutputHandler(new OutputHandler(
            function() use($debugdl,$length){ return $debugdl ? null : $length; },
            function(Output $output) use($file,$fstart,$flast,$debugdl)
        {            
            set_time_limit(0); ignore_user_abort(true);
            
            FileUtils::ChunkedRead($this->database,$file,$fstart,$flast,$debugdl);
        }));
    }
        
    /**
     * Writes new data to an existing file - data is posted as a file
     * 
     * If no offset is given, the default is to append the file (offset = file size)
     * DO NOT use this in a multi-action transaction as the underlying FS cannot fully rollback writes.
     * The FS will restore the original size of the file but writes within the original size are permanent.
     * @throws AuthenticationFailedException if public access and public modify is not allowed
     * @throws RandomWriteDisabledException if random write is not allowed on the file
     * @throws ItemAccessDeniedException if acessing via share and share doesn't allow modify
     * @return array File
     * @see File::GetClientObject()
     */
    protected function WriteToFile(Input $input, ?Authenticator $authenticator, ?ActionLog $actionlog) : array
    {
        $params = $input->GetParams();
        
        $access = $this->AuthenticateFileAccess($params, $authenticator, $actionlog);
        $file = $access->GetFile(); $share = $access->GetShare();
        
        $account = $authenticator ? $authenticator->GetAccount() : null;
        
        $wstart = $params->GetOptParam('offset',$file->GetSize(),SafeParams::PARAMLOG_NEVER)->GetUint();
        
        if ($actionlog) $actionlog->LogDetails('wstart',$wstart);
        
        $infile = $input->GetFile('data');
        
        if ($infile instanceof InputPath)
        {
            $file->CountBandwidth($infile->GetSize());
        }
        
        if (!$account && !$file->GetAllowPublicModify())
            throw new AuthenticationFailedException();
            
        if ($share !== null && !$share->CanModify()) 
            throw new ItemAccessDeniedException();   

        if ($infile instanceof InputPath && !$wstart && $infile->GetSize() >= $file->GetSize())
        {
            // for a full overwrite, we can call SetContents for efficiency
            if ($share !== null && !$share->CanUpload())
                throw new ItemAccessDeniedException();
            
            return $file->SetContents($infile)->GetClientObject(($share === null));
        }
        else
        {
            // require randomWrite permission if not appending
            if ($wstart != $file->GetSize() && !$file->GetAllowRandomWrite($account))
                throw new RandomWriteDisabledException();
            
            if (!($handle = $infile->GetHandle())) 
                throw new FileReadFailedException();
            
            $wlength = FileUtils::ChunkedWrite($this->database, $handle, $file, $wstart); fclose($handle);
            
            if ($infile instanceof InputPath && $wlength !== $infile->GetSize())
                throw new FileWriteFailedException();
            
            if ($actionlog) $actionlog->LogDetails('wlength',$wlength);
            
            return $file->GetClientObject(($share === null));
        }
    }

    /**
     * Truncates (resizes a file)
     * 
     * DO NOT use this in a multi-action transaction as the underlying FS cannot fully rollback truncates.
     * The FS will restore the original size of the file but if the file was shrunk, data will be zeroed.
     * @throws AuthenticationFailedException if public access and public modify is not allowed
     * @throws RandomWriteDisabledException if random writes are not enabled on the file
     * @throws ItemAccessDeniedException if access via share and share does not allow modify
     * @return array File
     * @see File::GetClientObject()
     */
    protected function TruncateFile(SafeParams $params, ?Authenticator $authenticator, ?ActionLog $actionlog) : array
    {        
        $access = $this->AuthenticateFileAccess($params, $authenticator, $actionlog);
        $file = $access->GetFile(); $share = $access->GetShare();

        $account = $authenticator ? $authenticator->GetAccount() : null;
        
        if (!$account && !$file->GetAllowPublicModify())
            throw new AuthenticationFailedException();
        
        if (!$file->GetAllowRandomWrite($account))
            throw new RandomWriteDisabledException();
            
        if ($share !== null && !$share->CanModify()) 
            throw new ItemAccessDeniedException();

        $file->SetSize($params->GetParam('size',SafeParams::PARAMLOG_ALWAYS)->GetUint()); 
        // TODO shouldn't really log this ... also remove logging of file write offsets, download offsets, etc. 
        
        return $file->GetClientObject(($share === null));
    }

    /**
     * Returns file metadata
     * @throws ItemAccessDeniedException if accessing via share and reading is not allowed
     * @return array File
     * @see File::GetClientObject()
     */
    protected function GetFileMeta(SafeParams $params, ?Authenticator $authenticator, ?ActionLog $actionlog) : array
    {
        $access = $this->AuthenticateFileAccess($params, $authenticator, $actionlog);
        $file = $access->GetFile(); $share = $access->GetShare();

        if ($share !== null && !$share->CanRead()) 
            throw new ItemAccessDeniedException();
        
        $details = $params->GetOptParam('details',false)->GetBool();
        
        return $file->GetClientObject(($share === null), $details);
    }

    /**
     * Lists folder metadata and optionally the items in a folder (or filesystem root)
     * @throws ItemAccessDeniedException if accessing via share and reading is not allowed
     * @throws AuthenticationFailedException if public access and no folder ID is given
     * @throws UnknownFilesystemException if the given filesystem does not exist
     * @throws UnknownFolderException if the given folder does not exist
     * @return array Folder
     * @see Folder::GetClientObject()
     */
    protected function GetFolder(SafeParams $params, ?Authenticator $authenticator, ?ActionLog $actionlog) : array
    {
        if ($params->HasParam('folder'))
        {
            $fid = $params->GetParam('folder',SafeParams::PARAMLOG_NEVER)->GetRandstr();
            $access = $this->AuthenticateFolderAccess($params, $authenticator, $actionlog, $fid);
            $folder = $access->GetFolder(); $share = $access->GetShare();
            
            if ($share !== null && !$share->CanRead()) 
                throw new ItemAccessDeniedException();
        }
        else
        {
            if ($authenticator === null) 
                throw new AuthenticationFailedException();
            $account = $authenticator->GetAccount();
            
            $filesystem = $params->HasParam('filesystem') ? $params->GetParam('filesystem')->GetRandstr() : null;
            
            if ($filesystem !== null)
            {
                $filesystem = FSManager::TryLoadByAccountAndID($this->database, $account, $filesystem, true);  
                if ($filesystem === null) throw new UnknownFilesystemException();
            }
                
            $folder = RootFolder::GetRootByAccountAndFS($this->database, $account, $filesystem);
            
            if ($actionlog) $actionlog->LogAccess($folder, null);
        }

        if ($folder === null) 
            throw new UnknownFolderException();
        
        $files = $params->GetOptParam('files',true)->GetBool();
        $folders = $params->GetOptParam('folders',true)->GetBool();
        $recursive = $params->GetOptParam('recursive',false)->GetBool();
        
        $limit = $params->GetOptParam('limit',null)->GetNullUint();
        $offset = $params->GetOptParam('offset',null)->GetNullUint();
        
        $details = $params->GetOptParam('details',false)->GetBool();
        
        $public = isset($share) && $share !== null;

        if ($public && ($files || $folders)) $folder->CountPublicVisit();
        
        return $folder->GetClientObject(!$public,$details,$files,$folders,$recursive,$limit,$offset);
    }

    /**
     * Reads an item by a path (rather than by ID) - can specify a root folder or filesystem
     * 
     * NOTE that /. and /.. have no special meaning - no traversal allowed
     * @throws ItemAccessDeniedException if access via share and read is not allowed
     * @throws AuthenticationFailedException if public access and no root is given
     * @throws UnknownFilesystemException if the given filesystem is not found
     * @throws UnknownFolderException if the given folder is not found
     * @throws UnknownItemException if the given item path is invalid
     * @return array File|Folder with {isfile:bool}
     * @see File::GetClientObject()
     * @see Folder::GetClientObject()
     */
    protected function GetItemByPath(SafeParams $params, ?Authenticator $authenticator, ?ActionLog $actionlog) : array
    {
        $share = null; if (($raccess = $this->TryAuthenticateFolderAccess($params, $authenticator, $actionlog)) !== null)
        {
            $folder = $raccess->GetFolder(); $share = $raccess->GetShare();
            if ($share !== null && !$share->CanRead()) 
                throw new ItemAccessDeniedException();
        }
        else // no root folder given
        {
            if ($authenticator === null) 
                throw new AuthenticationFailedException();
            $account = $authenticator->GetAccount();

            $filesystem = $params->HasParam('filesystem') ? $params->GetParam('filesystem')->GetRandstr() : null;
            
            if ($filesystem !== null)
            {
                $filesystem = FSManager::TryLoadByID($this->database, $filesystem);
                if ($filesystem === null) throw new UnknownFilesystemException();
            }
            
            $folder = RootFolder::GetRootByAccountAndFS($this->database, $account, $filesystem);

            if ($actionlog) $actionlog->LogAccess($folder, null);
        }        
        
        if ($folder === null) 
            throw new UnknownFolderException();
        
        $path = $params->GetParam('path')->GetFSPath();
        $path = array_filter(explode('/',$path)); $name = array_pop($path);

        foreach ($path as $subfolder) // TODO specifically disallow . and ..
        {
            $subfolder = Folder::TryLoadByParentAndName($this->database, $folder, $subfolder);
            
            if ($subfolder === null) 
                throw new UnknownFolderException();
            else $folder = $subfolder;
        }
        
        $item = null; $isfile = $params->HasParam('isfile') ? $params->GetParam('isfile')->GetBool() : null;
        // TODO can just load item here and get rid of --isfile input
        
        if ($name === null) 
        {
            $item = ($isfile !== true) ? $folder : null; // trailing / for folder
        }
        else
        {
            if ($isfile === null || $isfile) 
                $item = File::TryLoadByParentAndName($this->database, $folder, $name);
            else if ($item === null && !$isfile)
                $item = Folder::TryLoadByParentAndName($this->database, $folder, $name);
        }
        
        if ($item === null) 
            throw new UnknownItemException();

        if ($item instanceof File) 
        {
            $retval = $item->GetClientObject(($share === null));
        }
        else if ($item instanceof Folder)
        {
            if ($share !== null) $item->CountPublicVisit();
            $retval = $item->GetClientObject(($share === null),false,true,true);
        }
        
        $retval['isfile'] = ($item instanceof File); return $retval;
    }
    
    /**
     * Edits file metadata
     * @see FilesApp::EditItemMeta()
     */
    protected function EditFileMeta(SafeParams $params, ?Authenticator $auth, ?ActionLog $actionlog) : ?array
    {
        return $this->EditItemMeta($this->AuthenticateFileAccess($params, $auth, $actionlog), $params);
    }
    
    /**
     * Edits folder metadata
     * @see FilesApp::EditItemMeta()
     */
    protected function EditFolderMeta(SafeParams $params, ?Authenticator $auth, ?ActionLog $actionlog) : ?array
    {
        return $this->EditItemMeta($this->AuthenticateFolderAccess($params, $auth, $actionlog), $params);
    }
    
    /**
     * Edits item metadata
     * @param ItemAccess $access access object for item
     * @throws ItemAccessDeniedException if accessing via share and can't modify
     * @return array Item
     * @see Item::GetClientObject()
     */
    private function EditItemMeta(ItemAccess $access, SafeParams $params) : array
    {
        $item = $access->GetItem(); $share = $access->GetShare();
        
        if ($share !== null && !$share->CanModify()) 
            throw new ItemAccessDeniedException();
        
        if ($params->HasParam('description')) 
            $item->SetDescription($params->GetParam('description')->GetNullHTMLText());
        
        return $item->GetClientObject(($share === null));
    }    
    
    /**
     * Takes ownership of a file
     * @return array File
     * @see File::GetClientObject()
     */
    protected function OwnFile(SafeParams $params, ?Authenticator $authenticator, ?ActionLog $actionlog) : array
    {
        if ($authenticator === null) 
            throw new AuthenticationFailedException();
        $account = $authenticator->GetAccount();
        
        $id = $params->GetParam('file',SafeParams::PARAMLOG_NEVER)->GetRandstr();
        
        $file = File::TryLoadByID($this->database, $id);
        if ($file === null) throw new UnknownFileException();
        
        if ($file->isWorldAccess() || $file->GetParent()->GetOwner() !== $account)
            throw new ItemAccessDeniedException();
            
        if ($actionlog) $actionlog->LogAccess($file, null);
            
        return $file->SetOwner($account)->GetClientObject(true);
    }
    
    /**
     * Takes ownership of a folder
     * @return array Folder
     * @see Folder::GetClientObject()
     */
    protected function OwnFolder(SafeParams $params, ?Authenticator $authenticator, ?ActionLog $actionlog) : array
    {
        if ($authenticator === null) 
            throw new AuthenticationFailedException();
        $account = $authenticator->GetAccount();
        
        $id = $params->GetParam('folder',SafeParams::PARAMLOG_NEVER)->GetRandstr();
        
        $folder = Folder::TryLoadByID($this->database, $id);
        if ($folder === null) throw new UnknownFolderException();
        
        if ($folder->isWorldAccess()) 
            throw new ItemAccessDeniedException();
        
        $actionlog->LogAccess($folder, null);
        
        $parent = $folder->GetParent();
        if ($parent === null || $parent->GetOwner() !== $account)
            throw new ItemAccessDeniedException();
            
        if ($params->GetOptParam('recursive',false)->GetBool())
        {
            $folder->SetOwnerRecursive($account);
        }
        else $folder->SetOwner($account);
        
        return $folder->SetOwner($account)->GetClientObject(true);
    }    

    /**
     * Creates a folder in the given parent
     * @throws AuthenticationFailedException if public access and public upload not allowed
     * @throws ItemAccessDeniedException if accessing via share and share upload not allowed
     * @return array Folder
     * @see Folder::GetClientObject()
     */
    protected function CreateFolder(SafeParams $params, ?Authenticator $authenticator, ?ActionLog $actionlog) : array
    {
        $account = ($authenticator === null) ? null : $authenticator->GetAccount();
        
        $parentid = $params->HasParam('parent') ? $params->GetParam('parent',SafeParams::PARAMLOG_NEVER)->GetRandstr() : null;
        $access = $this->AuthenticateFolderAccess($params, $authenticator, $actionlog, $parentid, true);
        $parent = $access->GetFolder(); $share = $access->GetShare();
        
        if (!$authenticator && !$parent->GetAllowPublicUpload())
            throw new AuthenticationFailedException();
        
        if ($share !== null && !$share->CanUpload()) 
            throw new ItemAccessDeniedException();

        $name = $params->GetParam('name')->GetFSName();
        
        $owner = ($share !== null && !$share->KeepOwner()) ? $parent->GetOwner() : $account;

        $folder = SubFolder::Create($this->database, $parent, $owner, $name);
        
        if ($actionlog) $actionlog->LogDetails('folder',$folder->ID()); 
        
        return $folder->GetClientObject(($owner === $account));
    }
    
    /**
     * Deletes a file
     * @see FilesApp::DeleteItem()
     */
    protected function DeleteFile(SafeParams $params, ?Authenticator $authenticator, ?ActionLog $actionlog) : void
    {
        $this->DeleteItem(File::class, 'file', $params, $authenticator, $actionlog);
    }
    
    /**
     * Deletes a folder
     * @see FilesApp::DeleteItem()
     */
    protected function DeleteFolder(SafeParams $params, ?Authenticator $authenticator, ?ActionLog $actionlog) : void
    {
        $this->DeleteItem(Folder::class, 'folder', $params, $authenticator, $actionlog);
    }
    
    /**
     * Deletes an item.
     * 
     * DO NOT use this in a multi-action transaction as the underlying FS cannot rollback deletes.
     * If you delete an item and then do another action that results in an error, the content
     * will still be deleted on disk though the database objects will remain.
     * @param string $class item class
     * @param string $key input param for a single item
     * @throws AuthenticationFailedException if public access and public modify is not allowed
     * @throws ItemAccessDeniedException if access via share and share modify is not allowed
     */
    private function DeleteItem(string $class, string $key, SafeParams $params, ?Authenticator $authenticator, ?ActionLog $actionlog) : void
    {        
        $item = $params->GetParam($key,SafeParams::PARAMLOG_NEVER)->GetRandstr();

        $access = self::AuthenticateItemAccess($params, $authenticator, $actionlog, $class, $item);
        $itemobj = $access->GetItem(); $share = $access->GetShare();
        
        if (!$authenticator && !$itemobj->GetAllowPublicModify())
            throw new AuthenticationFailedException();
        
        if ($share !== null && !$share->CanModify())
            throw new ItemAccessDeniedException();
        
        if ($actionlog && $actionlog->isFullDetails()) 
            $actionlog->LogDetails('item', $itemobj->TryGetClientObject());

        $itemobj->Delete();
    }
    
    /**
     * Renames (or copies) a file
     * @see FilesApp::RenameItem()
     * @return array File
     * @see File::GetClientObject()
     */
    protected function RenameFile(SafeParams $params, ?Authenticator $authenticator, ?ActionLog $actionlog) : array
    {
        return $this->RenameItem(File::class, 'file', $params, $authenticator, $actionlog);
    }
    
    /**
     * Renames (or copies) a folder
     * @see FilesApp::RenameItem()
     * @return array Folder
     * @see Folder::GetClientObject()
     */
    protected function RenameFolder(SafeParams $params, ?Authenticator $authenticator, ?ActionLog $actionlog) : array
    {
        return $this->RenameItem(Folder::class, 'folder', $params, $authenticator, $actionlog);
    }
    
    /**
     * Renames or copies an item
     * @param string $class item class
     * @param string $key input param for a single item
     * @throws ItemAccessDeniedException if access via share and share upload/modify is not allowed
     * @throws AuthenticationFailedException if public access and public upload/modify is not allowed
     */
    private function RenameItem(string $class, string $key, SafeParams $params, ?Authenticator $authenticator, ?ActionLog $actionlog) : array
    {
        $copy = $params->GetOptParam('copy',false)->GetBool();

        $id = $params->GetParam($key,SafeParams::PARAMLOG_NEVER)->GetRandstr();
        $access = self::AuthenticateItemAccess($params, $authenticator, $actionlog, $class, $id);
        $item = $access->GetItem(); $share = $access->GetShare();
        
        $account = ($authenticator === null) ? null : $authenticator->GetAccount();
        
        if ($item instanceof RootFolder && (!$account || !$item->isFSOwnedBy($account)))
            throw new ItemAccessDeniedException();
        
        $name = $params->GetParam('name')->GetFSName();
        $overwrite = $params->GetOptParam('overwrite',false)->GetBool();
        
        $paccess = $this->AuthenticateItemObjAccess($params, $authenticator, $actionlog, $item->GetParent(), true);
        
        $parent = $paccess->GetFolder(); $pshare = $paccess->GetShare();
        
        if ($copy)
        {
            if (!$authenticator && !$parent->GetAllowPublicUpload())
                throw new AuthenticationFailedException();
            
            if ($pshare !== null && !$pshare->CanUpload())
                throw new ItemAccessDeniedException();
            
            $owner = ($share !== null && !$share->KeepOwner()) ? $parent->GetOwner() : $account;            
            
            $retitem = $item->CopyToName($owner, $name, $overwrite);
        }
        else
        {
            if (!$authenticator && !$parent->GetAllowPublicModify())
                throw new AuthenticationFailedException();
            
            if ($share !== null && !$share->CanModify()) 
                throw new ItemAccessDeniedException();
            
            $retitem = $item->SetName($name, $overwrite);
        }
        
        return $retitem->GetClientObject(($share === null));
    }
    
    /**
     * Moves (or copies) a file
     * @see FilesApp::MoveItem()
     * @return array File
     * @see File::GetClientObject()
     */
    protected function MoveFile(SafeParams $params, ?Authenticator $authenticator, ?ActionLog $actionlog) : array
    {
        return $this->MoveItem(File::class, 'file', $params, $authenticator, $actionlog);
    }
    
    /**
     * Moves (or copies) a folder
     * @see FilesApp::MoveItem()
     * @return array Folder
     * @see Folder::GetClientObject()
     */
    protected function MoveFolder(SafeParams $params, ?Authenticator $authenticator, ?ActionLog $actionlog) : array
    {
        return $this->MoveItem(Folder::class, 'folder', $params, $authenticator, $actionlog);
    }
    
    /**
     * Moves or copies an item.
     * @param string $class item class
     * @param string $key input param for a single item
     * @throws AuthenticationFailedException if public access and public modify/upload not allowed
     * @throws ItemAccessDeniedException if access via share and share modify/upload not allowed
     */
    private function MoveItem(string $class, string $key, SafeParams $params, ?Authenticator $authenticator, ?ActionLog $actionlog) : array
    {
        $copy = $params->GetOptParam('copy',false)->GetBool();
        
        $itemid = $params->GetParam($key,SafeParams::PARAMLOG_NEVER)->GetRandstr();
        
        $parentid = $params->HasParam('parent') ? $params->GetParam('parent',SafeParams::PARAMLOG_NEVER)->GetRandstr() : null;
        $paccess = $this->AuthenticateFolderAccess($params, $authenticator, $actionlog, $parentid, true);
        $parent = $paccess->GetFolder(); $pshare = $paccess->GetShare();
        
        if (!$authenticator && !$parent->GetAllowPublicUpload())
            throw new AuthenticationFailedException();
            
        if ($pshare !== null && !$pshare->CanUpload()) 
            throw new ItemAccessDeniedException();
        
        $overwrite = $params->GetOptParam('overwrite',false)->GetBool();
        $account = ($authenticator === null) ? null : $authenticator->GetAccount();

        $access = self::AuthenticateItemAccess($params, $authenticator, $actionlog, $class, $itemid);
        $item = $access->GetItem(); $share = $access->GetShare();

        if ($copy)
        {
            $owner = ($share !== null && !$share->KeepOwner()) ? $parent->GetOwner() : $account;
            
            $retobj = $item->CopyToParent($owner, $parent, $overwrite);
        }
        else 
        {
            if (!$authenticator && !$item->GetAllowPublicModify())
                throw new AuthenticationFailedException();
            
            if ($share !== null && !$share->CanModify()) 
                throw new ItemAccessDeniedException();
            
            $owner = $item->GetOwner(); $retobj = $item->SetParent($parent, $overwrite);
        }
        
        return $retobj->GetClientObject(($owner === $account));
    }
    
    /** 
     * Likes or dislikes a file 
     * @see FilesApp::LikeItem()
     */
    protected function LikeFile(SafeParams $params, ?Authenticator $authenticator, ?ActionLog $actionlog) : array
    {
        return $this->LikeItem(File::class, 'file', $params, $authenticator, $actionlog);
    }
    
    /** 
     * Likes or dislikes a folder
     * @see FilesApp::LikeItem()
     */
    protected function LikeFolder(SafeParams $params, ?Authenticator $authenticator, ?ActionLog $actionlog) : array
    {
        return $this->LikeItem(Folder::class, 'folder', $params, $authenticator, $actionlog);
    }
    
    /**
     * Likes or dislikes an item
     * @param string $class item class
     * @param string $key input param for a single item
     * @throws AuthenticationFailedException if not signed in
     * @throws ItemAccessDeniedException if access via share if social is not allowed
     * @return array ?Like
     * @see Like::GetClientObject()
     */
    private function LikeItem(string $class, string $key, SafeParams $params, ?Authenticator $authenticator, ?ActionLog $actionlog) : ?array
    {
        if ($authenticator === null) 
            throw new AuthenticationFailedException();
        $account = $authenticator->GetAccount();
        
        $id = $params->GetParam($key,SafeParams::PARAMLOG_NEVER)->GetRandstr();
        $access = self::AuthenticateItemAccess($params, $authenticator, $actionlog, $class, $id);
        $item = $access->GetItem(); $share = $access->GetShare();
        
        if ($share !== null && !$share->CanSocial()) 
            throw new ItemAccessDeniedException();
        
        $value = $params->GetOptParam('value',true)->GetNullBool();
        
        $like = Like::CreateOrUpdate($this->database, $account, $item, $value);
        
        return ($like !== null) ? $like->GetClientObject() : null;
    }
    
    /** 
     * Adds a tag to a file
     * @see FilesApp::TagItem()
     */
    protected function TagFile(SafeParams $params, ?Authenticator $authenticator, ?ActionLog $actionlog) : array
    {
        return $this->TagItem(File::class, 'file', $params, $authenticator, $actionlog);
    }
    
    /** 
     * Adds a tag to a folder
     * @see FilesApp::TagItem() 
     */
    protected function TagFolder(SafeParams $params, ?Authenticator $authenticator, ?ActionLog $actionlog) : array
    {
        return $this->TagItem(Folder::class, 'folder', $params, $authenticator, $actionlog);
    }
    
    /**
     * Adds a tag to an item
     * @param string $class item class
     * @param string $key input param for a single item
     * @throws AuthenticationFailedException if not signed in
     * @throws ItemAccessDeniedException if access via share and share modify is not allowed
     * @return array Tag
     * @see Tag::GetClientObject()
     */
    private function TagItem(string $class, string $key, SafeParams $params, ?Authenticator $authenticator, ?ActionLog $actionlog) : array
    {
        if ($authenticator === null) 
            throw new AuthenticationFailedException();
        $account = $authenticator->GetAccount();
        
        $tag = $params->GetParam('tag')->CheckLength(127)->GetAlphanum();
        $item = $params->GetParam($key,SafeParams::PARAMLOG_NEVER)->GetRandstr();

        $access = self::AuthenticateItemAccess($params, $authenticator, $actionlog, $class, $item);
        $itemobj = $access->GetItem(); $share = $access->GetShare();
        
        if ($share !== null && !$share->CanModify()) 
            throw new ItemAccessDeniedException();
        
        $tagobj = Tag::Create($this->database, $account, $itemobj, $tag);
        
        if ($actionlog) $actionlog->LogDetails('tag',$tagobj->ID()); 
        
        return $tagobj->GetClientObject();
    }
    
    /**
     * Deletes an item tag
     * @throws AuthenticationFailedException if not signed in
     * @throws UnknownItemException if the given tag is not found
     * @throws ItemAccessDeniedException if access via share and share modify is not allowed
     */
    protected function DeleteTag(SafeParams $params, ?Authenticator $authenticator, ?ActionLog $actionlog) : void
    {
        if ($authenticator === null) 
            throw new AuthenticationFailedException();
        
        $id = $params->GetParam('tag',SafeParams::PARAMLOG_ALWAYS)->GetRandstr();
        $tag = Tag::TryLoadByID($this->database, $id);
        if ($tag === null) throw new UnknownItemException();

        $access = $this->AuthenticateItemObjAccess($params, $authenticator, $actionlog, $tag->GetItem());
        
        $share = $access->GetShare();
        
        if ($share !== null && !$share->CanModify()) 
            throw new ItemAccessDeniedException();
        
        if ($actionlog && $actionlog->isFullDetails()) 
            $actionlog->LogDetails('tag', $tag->GetClientObject());
        
        $tag->Delete();
    }
    
    /**
     * Adds a comment to a file
     * @see FilesApp::CommentItem()
     */
    protected function CommentFile(SafeParams $params, ?Authenticator $authenticator, ?ActionLog $actionlog) : array
    {
        return $this->CommentItem(File::class, 'file', $params, $authenticator, $actionlog);
    }
    
    /**
     * Adds a comment to a folder
     * @see FilesApp::CommentFolder()
     */
    protected function CommentFolder(SafeParams $params, ?Authenticator $authenticator, ?ActionLog $actionlog) : array
    {
        return $this->CommentItem(Folder::class, 'folder', $params, $authenticator, $actionlog);
    }
    
    /**
     * Adds a comment to an item
     * @param string $class item class
     * @param string $key input param for a single item
     * @throws AuthenticationFailedException if not signed in
     * @throws ItemAccessDeniedException if access via share and share social is not allowed
     * @return array Comment
     * @see Comment::GetClientObject()
     */
    private function CommentItem(string $class, string $key, SafeParams $params, ?Authenticator $authenticator, ?ActionLog $actionlog) : array
    {
        if ($authenticator === null) 
            throw new AuthenticationFailedException();
        $account = $authenticator->GetAccount();
        
        $id = $params->GetParam($key,SafeParams::PARAMLOG_NEVER)->GetRandstr();
        $access = self::AuthenticateItemAccess($params, $authenticator, $actionlog, $class, $id);
        $item = $access->GetItem(); $share = $access->GetShare();
        
        if ($share !== null && !$share->CanSocial()) 
            throw new ItemAccessDeniedException();
        
        $comment = $params->GetParam('comment')->GetHTMLText();
        $cobj = Comment::Create($this->database, $account, $item, $comment);
        
        if ($actionlog) $actionlog->LogDetails('comment',$cobj->ID()); 
        
        return $cobj->GetClientObject();
    }
    
    /**
     * Edits an existing comment properties
     * @throws AuthenticationFailedException if not signed in
     * @throws UnknownItemException if the comment is not found
     * @return array Comment
     * @see Comment::GetClientObject()
     */
    protected function EditComment(SafeParams $params, ?Authenticator $authenticator) : array
    {
        if ($authenticator === null) 
            throw new AuthenticationFailedException();
        $account = $authenticator->GetAccount();
                
        $id = $params->GetParam('commentid',SafeParams::PARAMLOG_ALWAYS)->GetRandstr();
        
        $cobj = Comment::TryLoadByAccountAndID($this->database, $account, $id);
        if ($cobj === null) throw new UnknownItemException();
        
        if ($params->HasParam('comment')) 
            $cobj->SetComment($params->GetParam('comment')->GetHTMLText());
        
        return $cobj->GetClientObject();
    }
    
    /**
     * Deletes a comment
     * @throws AuthenticationFailedException if not signed in
     * @throws UnknownItemException if the comment is not found
     */
    protected function DeleteComment(SafeParams $params, ?Authenticator $authenticator, ?ActionLog $actionlog) : void
    {
        if ($authenticator === null) 
            throw new AuthenticationFailedException();
        $account = $authenticator->GetAccount();
        
        $id = $params->GetParam('commentid',SafeParams::PARAMLOG_ALWAYS)->GetRandstr();
        
        $cobj = Comment::TryLoadByAccountAndID($this->database, $account, $id);
        if ($cobj === null) throw new UnknownItemException();
        
        if ($actionlog && $actionlog->isFullDetails()) 
            $actionlog->LogDetails('comment', $cobj->GetClientObject());
        
        $cobj->Delete();
    }
    
    /**
     * Returns comments on a file
     * @see FilesApp::GetItemComments()
     */
    protected function GetFileComments(SafeParams $params, ?Authenticator $auth, ?ActionLog $actionlog) : array
    {
        return $this->GetItemComments($this->AuthenticateFileAccess($params, $auth, $actionlog), $params);
    }
    
    /**
     * Returns comments on a folder
     * @see FilesApp::GetItemComments()
     */
    protected function GetFolderComments(SafeParams $params, ?Authenticator $auth, ?ActionLog $actionlog) : array
    {
        return $this->GetItemComments($this->AuthenticateFolderAccess($params, $auth, $actionlog), $params);
    }
    
    /**
     * Returns comments on an item
     * @param ItemAccess $access file or folder access object
     * @throws ItemAccessDeniedException if access via share and can't read
     * @return array Comment
     * @see Comment::GetClientObject()
     */
    private function GetItemComments(ItemAccess $access, SafeParams $params) : array
    {
        $item = $access->GetItem(); $share = $access->GetShare();
        
        if ($share !== null && !$share->CanRead()) 
            throw new ItemAccessDeniedException();
        
        $limit = $params->GetOptParam('limit',null)->GetNullUint();
        $offset = $params->GetOptParam('offset',null)->GetNullUint();
        
        $comments = $item->GetComments($limit, $offset);

        return array_map(function(Comment $c){ return $c->GetClientObject(); }, $comments);
    }
    
    /**
     * Returns likes on a file
     * @see FilesApp::GetItemLikes()
     */
    protected function GetFileLikes(SafeParams $params, ?Authenticator $auth, ?ActionLog $actionlog) : array
    {
        return $this->GetItemLikes($this->AuthenticateFileAccess($params, $auth, $actionlog), $params);
    }
    
    /**
     * Returns likes on a folder
     * @see FilesApp::GetItemLikes()
     */
    protected function GetFolderLikes(SafeParams $params, ?Authenticator $auth, ?ActionLog $actionlog) : array
    {
        return $this->GetItemLikes($this->AuthenticateFolderAccess($params, $auth, $actionlog), $params);
    }
    
    /**
     * Returns likes on an item
     * @param ItemAccess $access file or folder access object
     * @throws ItemAccessDeniedException if access via share and can't read
     * @return array Like
     * @see Like::GetClientObject()
     */
    private function GetItemLikes(ItemAccess $access, SafeParams $params) : array
    {
        $item = $access->GetItem(); $share = $access->GetShare();
        
        if ($share !== null && !$share->CanRead()) 
            throw new ItemAccessDeniedException();
        
        $limit = $params->GetOptParam('limit',null)->GetNullUint();
        $offset = $params->GetOptParam('offset',null)->GetNullUint();
    
        $likes = $item->GetLikes($limit, $offset);
        
        return array_map(function(Like $c){ return $c->GetClientObject(); }, $likes);
    }
    
    /**
     * Creates shares for a file
     * @see FilesApp::ShareItem()
     */
    protected function ShareFile(SafeParams $params, ?Authenticator $authenticator, ?ActionLog $actionlog) : array
    {
        return $this->ShareItem(File::class, 'file', $params, $authenticator, $actionlog);
    }
    
    /**
     * Creates shares for a folder
     * @see FilesApp::ShareItem()
     */
    protected function ShareFolder(SafeParams $params, ?Authenticator $authenticator, ?ActionLog $actionlog) : array
    {
        return $this->ShareItem(Folder::class, 'folder', $params, $authenticator, $actionlog);
    }
    
    /**
     * Creates shares for an item
     * @param string $class item class
     * @param string $key input param for a single item
     * @throws AuthenticationFailedException if public access and public modify/upload not allowed
     * @throws UnknownDestinationException if the given share target is not found
     * @throws UnknownItemException if the given item to share is not found
     * @throws EmailShareDisabledException if emailing shares is not enabled
     * @throws ShareURLGenerateException if the URL to email could be not determined
     * @return array Share
     * @see Share::GetClientObject()
     */
    private function ShareItem(string $class, string $key, SafeParams $params, ?Authenticator $authenticator, ?ActionLog $actionlog) : array
    {
        if ($authenticator === null) 
            throw new AuthenticationFailedException();
        $account = $authenticator->GetAccount();
        
        $item = $params->GetParam($key,SafeParams::PARAMLOG_NEVER)->GetRandstr();
        $access = self::AuthenticateItemAccess($params, $authenticator, $actionlog, $class, $item);
        
        $oldshare = $access->GetShare(); $item = $access->GetItem();
        if ($oldshare !== null && !$oldshare->CanReshare())
            throw new ItemAccessDeniedException();
        
        if (!$item->GetAllowItemSharing($account))
            throw new ItemSharingDisabledException();
        
        $islink = $params->GetOptParam('link',false)->GetBool();
        
        if ($islink) $share = Share::CreateLink($this->database, $account, $item);
        else
        {
            if ($params->HasParam('account'))
            {
                $acctid = $params->GetParam('account')->GetRandstr();
                
                if (($dest = Account::TryLoadByID($this->database, $acctid)) === null)
                    throw new UnknownAccountException();
            }
            else if ($params->HasParam('group'))
            {
                $groupid = $params->GetParam('group')->GetRandstr();
                
                if (!$item->GetAllowShareToGroups($account))
                    throw new ShareTargetDisabledException();
                    
                if (($dest = Group::TryLoadByID($this->database, $groupid)) === null)
                    throw new UnknownGroupException();
            }
            else if ($params->GetOptParam('everyone',false)->GetBool())
            {
                if (!$item->GetAllowShareToEveryone($account))
                    throw new ShareTargetDisabledException();
                else $dest = null;
            }
            else throw new InvalidShareTargetException();
            
            $share = Share::Create($this->database, $account, $item, $dest);
        }
        
        $share->SetOptions($params, $oldshare);
        
        if ($actionlog) $actionlog->LogDetails('share',$share->ID()); 
        
        $shares = array($share); $retval = $share->GetClientObject(false, true, $islink);
        
        if ($islink && $params->HasParam('email'))
        {
            if (!Limits\AccountTotal::LoadByAccount($this->database, $account, true)->GetAllowEmailShare())
                throw new EmailShareDisabledException();
            
            $email = $params->GetParam('email')->GetEmail();
                
            $account = $authenticator->GetAccount();
            $subject = $account->GetDisplayName()." shared files with you"; 
            
            $body = implode("<br />",array_map(function(Share $share)
            {                
                $url = $this->GetConfig()->GetAPIUrl();
                if (!$url) throw new ShareURLGenerateException();
                
                $cmd = (new Input('files','download'))->AddParam('sid',$share->ID())->AddParam('skey',$share->GetAuthKey());
                
                return "<a href='".HTTP::GetRemoteURL($url, $cmd)."'>".$share->GetItem()->GetName()."</a>";
            }, $shares)); 
            
            // TODO CLIENT - param for the client to have the URL point at the client
            // TODO CLIENT - HTML - configure a directory where client templates reside

            Emailer::LoadAny($this->database)->SendMail($subject, $body, true,
                array(new EmailRecipient($email)), false, $account->GetEmailFrom());
        }
        
        return $retval;
    }    

    /**
     * Edits properties of an existing share
     * @throws AuthenticationFailedException if not signed in
     * @throws UnknownItemException if the given share is not found
     * @throws ItemAccessDeniedException if not allowed
     * @return array Share
     * @see Share::GetClientObject()
     */
    protected function EditShare(SafeParams $params, ?Authenticator $authenticator, ?ActionLog $actionlog) : array
    {
        if ($authenticator === null) 
            throw new AuthenticationFailedException();
        $account = $authenticator->GetAccount();
        
        $share = Share::TryLoadByID($this->database, 
            $params->GetParam('share',SafeParams::PARAMLOG_ALWAYS)->GetRandstr());
        if ($share === null) throw new UnknownItemException();        
        
        // allowed to edit the share if you have owner level access to the item, or own the share
        $origshare = $this->AuthenticateItemObjAccess($params, $authenticator, $actionlog, $share->GetItem())->GetShare();
        if ($origshare !== null && $share->GetOwner() !== $account)
            throw new ItemAccessDeniedException();
        
        return $share->SetOptions($params, $origshare)->GetClientObject();
    }
    
    /**
     * Deletes an existing share
     * @throws AuthenticationFailedException if not signed in
     * @throws UnknownItemException if the given share is not found
     * @throws ItemAccessDeniedException if not allowed
     */
    protected function DeleteShare(SafeParams $params, ?Authenticator $authenticator, ?ActionLog $actionlog) : void
    {
        if ($authenticator === null) 
            throw new AuthenticationFailedException();
        $account = $authenticator->GetAccount();
        
        $share = Share::TryLoadByID($this->database,
            $params->GetParam('share',SafeParams::PARAMLOG_ALWAYS)->GetRandstr());
        if ($share === null) throw new UnknownItemException();

        // if you don't own the share, you must have owner-level access to the item        
        if ($share->GetOwner() !== $account)
        {
            if ($this->AuthenticateItemObjAccess($params, $authenticator, $actionlog,
                    $share->GetItem())->GetShare() !== null)
                throw new ItemAccessDeniedException();
        }
        
        if ($actionlog && $actionlog->isFullDetails()) 
            $actionlog->LogDetails('share', $share->GetClientObject());
        
        $share->Delete();
    }
    
    /**
     * Retrieves metadata on a share object (from a link)
     * @return array Share
     * @see Share::GetClientObject()
     */
    protected function ShareInfo(SafeParams $params, ?Authenticator $authenticator, ?ActionLog $actionlog) : array
    {
        $access = ItemAccess::Authenticate($this->database, $params, $authenticator);
        
        if ($actionlog) $actionlog->LogAccess($access->GetItem(), $access->GetShare());
        
        return $access->GetShare()->GetClientObject(false, false);
    }
    
    /**
     * Returns a list of shares
     * 
     * if $mine, show all shares we created, else show all shares we're the target of
     * @throws AuthenticationFailedException if not signed in
     * @return array [id:Share]
     * @see Share::GetClientObject()
     */
    protected function GetShares(SafeParams $params, ?Authenticator $authenticator) : array
    {
        if ($authenticator === null) 
            throw new AuthenticationFailedException();
        $account = $authenticator->GetAccount();
        
        $mine = $params->GetOptParam('mine',false)->GetBool();
        
        if ($mine) $shares = Share::LoadByAccountOwner($this->database, $account);
        else $shares = Share::LoadByAccountDest($this->database, $account);
        
        if (!$mine) $shares = array_filter($shares, 
            function(Share $sh){ return !$sh->isExpired(); });
        
        return array_map(function($share)use($mine){ 
            return $share->GetClientObject(true, $mine); }, $shares);
    }
    
    /**
     * Returns a list of all items where the user owns the item but not the parent
     * 
     * These are items that the user uploaded into someone else's folder, but owns
     * @throws AuthenticationFailedException if not signed in 
     * @return array<mixed> `{files:[id:File],folders:[id:Folder]}`
     * @see File::GetClientObject()
     * @see Folder::GetClientObject()
     */
    protected function GetAdopted(?Authenticator $authenticator) : array
    {
        if ($authenticator === null) 
            throw new AuthenticationFailedException();
        $account = $authenticator->GetAccount();
        
        $files = File::LoadAdoptedByOwner($this->database, $account);
        $folders = Folder::LoadAdoptedByOwner($this->database, $account);
        
        $files = array_map(function(File $file){ return $file->GetClientObject(true); }, $files);
        $folders = array_map(function(Folder $folder){ return $folder->GetClientObject(true); }, $folders);
        
        return array('files'=>$files, 'folders'=>$folders);
    }
    
    /**
     * Returns filesystem metadata (default if none specified)
     * @throws AuthenticationFailedException if not signed in
     * @throws UnknownFilesystemException if no filesystem was specified or is the default
     * @return array FSManager
     * @see FSManager::GetClientObject()
     */
    protected function GetFilesystem(SafeParams $params, ?Authenticator $authenticator, ?ActionLog $actionlog) : array
    {
        if ($authenticator === null) 
            throw new AuthenticationFailedException();
        $account = $authenticator->GetAccount();
        
        if ($params->HasParam('filesystem'))
        {
            $filesystem = FSManager::TryLoadByID($this->database, 
                $params->GetParam('filesystem',SafeParams::PARAMLOG_NEVER)->GetRandstr()); // logged below
        }
        else $filesystem = FSManager::LoadDefaultByAccount($this->database, $account);
        
        if ($filesystem === null) 
            throw new UnknownFilesystemException();

        if ($actionlog) $actionlog->LogDetails('filesystem',$filesystem->ID());
        
        $ispriv = $authenticator->isAdmin() || ($account === $filesystem->GetOwner());
        
        $activate = $params->GetOptParam('activate',false)->GetBool();
        
        return $filesystem->GetClientObject($ispriv, $activate);
    }
    
    /**
     * Returns a list of all filesystems available
     * @throws AuthenticationFailedException if not signed in
     * @return array [id:FSManager]
     * @see FSManager::GetClientObject()
     */
    protected function GetFilesystems(SafeParams $params, ?Authenticator $authenticator) : array
    {
        if ($authenticator === null) 
            throw new AuthenticationFailedException();
        $account = $authenticator->GetAccount();

        if ($params->GetOptParam('everyone',false)->GetBool())
        {
            $authenticator->RequireAdmin();
            
            $limit = $params->GetOptParam('limit',null)->GetNullUint();
            $offset = $params->GetOptParam('offset',null)->GetNullUint();
            
            $filesystems = FSManager::LoadAll($this->database, $limit, $offset);
        }
        else $filesystems = FSManager::LoadByAccount($this->database, $account);
        
        return array_map(function($filesystem){ 
            return $filesystem->GetClientObject(); }, $filesystems);
    }
    
    /**
     * Creates a new filesystem
     * @throws AuthenticationFailedException if not signed in
     * @throws UserStorageDisabledException if not admin and user storage is not allowed
     * @return array FSManager
     * @see FSManager::GetClientObject()
     */
    protected function CreateFilesystem(Input $input, ?Authenticator $authenticator, ?ActionLog $actionlog) : array
    {
        $params = $input->GetParams();
        
        if ($authenticator === null) 
            throw new AuthenticationFailedException();
        $account = $authenticator->GetAccount();
        
        $global = $params->GetOptParam('global',false)->GetBool();
        if ($global) $authenticator->RequireAdmin();

        if (!Limits\AccountTotal::LoadByAccount($this->database, $account, true)->GetAllowUserStorage() && !$global)
            throw new UserStorageDisabledException();
            
        $filesystem = FSManager::Create($this->database, $input, $global ? null : $account);
        
        if ($actionlog) $actionlog->LogDetails('filesystem',$filesystem->ID()); 
        
        return $filesystem->GetClientObject(true);
    }

    /**
     * Edits an existing filesystem
     * @throws AuthenticationFailedException if not signed in
     * @throws UnknownFilesystemException if the given filesystem is not found
     * @return array FSManager
     * @see FSManager::GetClientObject()
     */
    protected function EditFilesystem(Input $input, ?Authenticator $authenticator) : array
    {
        $params = $input->GetParams();
        
        if ($authenticator === null) 
            throw new AuthenticationFailedException();
        $account = $authenticator->GetAccount();
        
        $fsid = $params->GetParam('filesystem',SafeParams::PARAMLOG_ALWAYS)->GetRandstr();
        
        if ($authenticator->isAdmin())
            $filesystem = FSManager::TryLoadByID($this->database, $fsid);
        else $filesystem = FSManager::TryLoadByAccountAndID($this->database, $account, $fsid);
        
        if ($filesystem === null) 
            throw new UnknownFilesystemException();

        return $filesystem->Edit($input)->GetClientObject(true);
    }

    /**
     * Removes a filesystem (and potentially its content)
     * @throws AuthenticationFailedException if not signed in
     * @throws UnknownFilesystemException if the given filesystem is not found
     */
    protected function DeleteFilesystem(SafeParams $params, ?Authenticator $authenticator, ?ActionLog $actionlog) : void
    {
        if ($authenticator === null) 
            throw new AuthenticationFailedException();
        
        $authenticator->RequirePassword();
        $account = $authenticator->GetAccount();
        
        $fsid = $params->GetParam('filesystem',SafeParams::PARAMLOG_ALWAYS)->GetRandstr();
        
        if ($authenticator->isAdmin())
            $filesystem = FSManager::TryLoadByID($this->database, $fsid);
        else $filesystem = FSManager::TryLoadByAccountAndID($this->database, $account, $fsid);
        
        if ($filesystem === null)
            throw new UnknownFilesystemException();
        
        $unlink = $params->GetOptParam('unlink',false)->GetBool();
        
        if ($actionlog && $actionlog->isFullDetails()) 
            $actionlog->LogDetails('filesystem', $filesystem->GetClientObject(true));
        
        $filesystem->Delete($unlink);
    }
    
    /**
     * Common function for loading and authenticating the limited object and limit class referred to by input
     * 
     * Groups can be viewed only by admin.  Accounts can be viewed by admin (any) or users (their own - not full)
     * Filesystems can be viewed by admin (any) or users (their own - full, or global - not full)
     * @param bool $allowAuto if true, return the current account if no object is specified
     * @param bool $allowMany if true, allow selecting all of the given type
     * @param bool $timed if true, return a timed limit class (not total)
     * @throws UnknownGroupException if the given group is not found
     * @throws UnknownAccountException if the given account is not found
     * @throws UnknownFilesystemException if the given filesystem is not found
     * @throws UnknownObjectException if nothing valid was specified
     * @return array<mixed> `{class:string, obj:object, full:bool}`
     */
    private function GetLimitObject(SafeParams $params, ?Authenticator $authenticator, bool $allowAuto, bool $allowMany, bool $timed) : array
    {
        $obj = null; $admin = $authenticator->isAdmin();

        if ($params->HasParam('group'))
        {
            if (($group = $params->GetParam('group',SafeParams::PARAMLOG_ALWAYS)->GetNullRandstr()) !== null)
            {
                $obj = Group::TryLoadByID($this->database, $group);
                if ($obj === null) throw new UnknownGroupException();
            }
            
            $class = $timed ? Limits\GroupTimed::class : Limits\GroupTotal::class; 
            
            $full = true; if (!$admin) throw new UnknownGroupException();
        }
        else if ($params->HasParam('account'))
        {
            if (($account = $params->GetParam('account',SafeParams::PARAMLOG_ALWAYS)->GetNullRandstr()) !== null)
            {
                $obj = Account::TryLoadByID($this->database, $account);
                if ($obj === null) throw new UnknownAccountException();
            }
            
            $class = $timed ? Limits\AccountTimed::class : Limits\AccountTotal::class;

            $full = $admin; if (!$admin && $obj !== $authenticator->GetAccount()) 
                throw new UnknownAccountException();
        }
        else if ($params->HasParam('filesystem'))
        {
            if (($filesystem = $params->GetParam('filesystem',SafeParams::PARAMLOG_ALWAYS)->GetNullRandstr()) !== null)
            {
                $obj = FSManager::TryLoadByID($this->database, $filesystem);
                if ($obj === null) throw new UnknownFilesystemException();
            }
            
            $class = $timed ? Limits\FilesystemTimed::class : Limits\FilesystemTotal::class;
            
            $full = $admin || ($obj->GetOwnerID() === $authenticator->GetAccount()->ID());
            
            // non-admins can view a subset of total info (feature config) for global filesystems
            if (!$full && ($timed || ($obj->GetOwnerID() !== null))) 
                throw new UnknownFilesystemException();
        }
        else if ($allowAuto) 
        {
            $obj = $authenticator->GetAccount(); $full = $admin;
            
            $class = $timed ? Limits\AccountTimed::class : Limits\AccountTotal::class;
        }
        else throw new UnknownObjectException();
        
        // a null flag means admin wants to see all of that category
        if ($obj === null && (!$allowMany || !$admin)) throw new UnknownObjectException();
        
        return array('obj'=>$obj, 'class'=>$class, 'full'=>$full);
    }
    
    /**
     * Loads the total limit object or objects for the given objects
     * 
     * Defaults to the current account if none specified
     * @throws AuthenticationFailedException if not signed in
     * @return ?array Limit | [Limit] client object
     * @see FilesApp::GetLimitObject()
     * @see Limits\Total::GetClientObject()
     */
    protected function GetLimits(SafeParams $params, ?Authenticator $authenticator) : ?array
    {
        if ($authenticator === null) 
            throw new AuthenticationFailedException();
        
        $lobj = $this->GetLimitObject($params, $authenticator, true, true, false);
        $class = $lobj['class']; $obj = $lobj['obj']; $full = $lobj['full'];
        
        if ($obj !== null)
        {
            $lim = $class::LoadByClient($this->database, $obj);
            return ($lim !== null) ? $lim->GetClientObject($full) : null;
        }
        else
        {
            $count = $params->GetOptParam('limit',null)->GetNullUint();
            $offset = $params->GetOptParam('offset',null)->GetNullUint();
            $lims = $class::LoadAll($this->database, $count, $offset);
            
            return array_map(function(Limits\Total $obj)use($full){ 
                return $obj->GetClientObject($full); }, array_values($lims));
        }
    }
    
    /**
     * Loads the timed limit object or objects for the given objects
     * 
     * Defaults to the current account if none specified
     * @throws AuthenticationFailedException if not signed in
     * @return array [Limit] client objects
     * @see FilesApp::GetLimitObject()
     * @see Limits\Timed::GetClientObject()
     */
    protected function GetTimedLimits(SafeParams $params, ?Authenticator $authenticator) : array
    {
        if ($authenticator === null) 
            throw new AuthenticationFailedException();
        
        $lobj = $this->GetLimitObject($params, $authenticator, true, true, true);
        $class = $lobj['class']; $obj = $lobj['obj']; $full = $lobj['full']; // TODO replace this with a class
        
        if ($obj !== null)
        {
            $lims = $class::LoadAllForClient($this->database, $obj);
        }
        else
        {
            $count = $params->GetOptParam('limit',null)->GetNullUint();
            $offset = $params->GetOptParam('offset',null)->GetNullUint();
            $lims = $class::LoadAll($this->database, $count, $offset);
        }

        return array_map(function(Limits\Timed $lim)use($full){ 
            return $lim->GetClientObject($full); }, array_values($lims));
    }
    
    /**
     * Returns all stored time stats for an object
     * 
     * Defaults to the current account if none specified
     * @throws AuthenticationFailedException if not signed in
     * @return ?array [id:TimedStats]
     * @see FilesApp::GetLimitObject()
     * @see Limits\TimedStats::GetClientObject()
     */
    protected function GetTimedStatsFor(SafeParams $params, ?Authenticator $authenticator) : ?array
    {
        if ($authenticator === null) 
            throw new AuthenticationFailedException();
        
        $lobj = $this->GetLimitObject($params, $authenticator, true, false, true);
        $class = $lobj['class']; $obj = $lobj['obj'];
        
        $period = $params->GetParam('timeperiod')->GetUint();
        $lim = $class::LoadByClientAndPeriod($this->database, $obj, $period);
        
        if ($lim === null) return null;

        $count = $params->GetOptParam('limit',null)->GetNullUint();
        $offset = $params->GetOptParam('offset',null)->GetNullUint();
        
        return array_map(function(Limits\TimedStats $stats){ return $stats->GetClientObject(); },
            Limits\TimedStats::LoadAllByLimit($this->database, $lim, $count, $offset));        
    }
    
    /**
     * Returns timed stats for the given object or objects at the given time
     * 
     * Defaults to the current account if none specified
     * @throws AuthenticationFailedException if not signed in
     * @return ?array TimedStats | [id:TimedStats]
     * @see FilesApp::GetLimitObject()
     * @see Limits\TimedStats::GetClientObject()
     */
    protected function GetTimedStatsAt(SafeParams $params, ?Authenticator $authenticator) : ?array
    {
        if ($authenticator === null) 
            throw new AuthenticationFailedException();
        
        $period = $params->GetParam('timeperiod')->GetUint();
        $attime = $params->GetParam('matchtime')->GetUint();
        
        $lobj = $this->GetLimitObject($params, $authenticator, true, true, true);
        $class = $lobj['class']; $obj = $lobj['obj'];
        
        if ($obj !== null)
        {
            $lim = $class::LoadByClientAndPeriod($this->database, $obj, $period);
            if ($lim === null) return null;
            
            $stats = Limits\TimedStats::LoadByLimitAtTime($this->database, $lim, $attime);
            return ($stats !== null) ? $stats->GetClientObject() : null;
        }
        else
        {
            $count = $params->GetOptParam('limit',null)->GetNullUint();
            $offset = $params->GetOptParam('offset',null)->GetNullUint();
            
            $retval = array(); 
            
            foreach ($class::LoadAllForPeriod($this->database, $period, $count, $offset) as $lim)
            {
                $stats = Limits\TimedStats::LoadByLimitAtTime($this->database, $lim, $attime);
                if ($stats !== null) $retval[$lim->GetLimitedObject()->ID()] = $stats->GetClientObject();
            }
            
            return $retval;
        }   
    }

    /**
     * Configures total limits for the given object
     * @throws AuthenticationFailedException if not admin
     * @return array Limits
     * @see FilesApp::GetLimitObject()
     * @see Limits\Total::GetClientObject()
     */
    protected function ConfigLimits(SafeParams $params, ?Authenticator $authenticator) : array
    {
        if ($authenticator === null)
            throw new AuthenticationFailedException();
        
        $authenticator->RequireAdmin();
        
        $lobj = $this->GetLimitObject($params, $authenticator, false, false, false);
        $class = $lobj['class']; $obj = $lobj['obj'];
        
        return $class::ConfigLimits($this->database, $obj, $params)->GetClientObject(true);
    }    
    
    /**
     * Configures timed limits for the given object
     * @throws AuthenticationFailedException if not admin
     * @return array Limits
     * @see FilesApp::GetLimitObject()
     * @see Limits\Timed::GetClientObject()
     */
    protected function ConfigTimedLimits(SafeParams $params, ?Authenticator $authenticator) : array
    {
        if ($authenticator === null) 
            throw new AuthenticationFailedException();
        
        $authenticator->RequireAdmin();
        
        $lobj = $this->GetLimitObject($params, $authenticator, false, false, true);
        $class = $lobj['class']; $obj = $lobj['obj'];
        
        return $class::ConfigLimits($this->database, $obj, $params)->GetClientObject(true);
    }
    
    /**
     * Deletes all total limits for the given object
     * @throws AuthenticationFailedException if not admin
     * @see FilesApp::GetLimitObject()
     */
    protected function PurgeLimits(SafeParams $params, ?Authenticator $authenticator) : void
    {
        if ($authenticator === null) 
            throw new AuthenticationFailedException();
        
        $authenticator->RequireAdmin();
        
        $lobj = $this->GetLimitObject($params, $authenticator, false, false, false);
        $class = $lobj['class']; $obj = $lobj['obj'];
        
        $class::DeleteByClient($this->database, $obj);
    }    
    
    /**
     * Deletes all timed limits for the given object
     * @throws AuthenticationFailedException if not admin
     * @see FilesApp::GetLimitObject()
     */
    protected function PurgeTimedLimits(SafeParams $params, ?Authenticator $authenticator) : void
    {
        if ($authenticator === null) 
            throw new AuthenticationFailedException();
        
        $authenticator->RequireAdmin();
        
        $lobj = $this->GetLimitObject($params, $authenticator, false, false, true);
        $class = $lobj['class']; $obj = $lobj['obj'];
        
        $period = $params->GetParam('period')->GetUint();
        $class::DeleteClientAndPeriod($this->database, $obj, $period);
    }
}

<|MERGE_RESOLUTION|>--- conflicted
+++ resolved
@@ -1,2024 +1,2012 @@
-<?php declare(strict_types=1); namespace Andromeda\Apps\Files; if (!defined('Andromeda')) die();
-
-use Andromeda\Core\{ApiPackage, BaseApp, Emailer, EmailRecipient};
-use Andromeda\Core\IOFormat\{Input, InputPath, IOInterface, Output, OutputHandler, SafeParams};
-use Andromeda\Core\IOFormat\Interfaces\HTTP;
-
-require_once(ROOT."/Core/Exceptions.php"); use Andromeda\Core\UnknownActionException;
-
-require_once(ROOT."/Apps/Files/ActionLog.php");
-require_once(ROOT."/Apps/Files/Config.php");
-require_once(ROOT."/Apps/Files/Exceptions.php");
-require_once(ROOT."/Apps/Files/ItemAccess.php");
-require_once(ROOT."/Apps/Files/Item.php");
-require_once(ROOT."/Apps/Files/File.php");
-require_once(ROOT."/Apps/Files/Folder.php");
-require_once(ROOT."/Apps/Files/Comment.php");
-require_once(ROOT."/Apps/Files/Tag.php");
-require_once(ROOT."/Apps/Files/Like.php");
-require_once(ROOT."/Apps/Files/Share.php");
-require_once(ROOT."/Apps/Files/FileUtils.php");
-
-require_once(ROOT."/Apps/Files/Limits/Filesystem.php");
-require_once(ROOT."/Apps/Files/Limits/Account.php");
-
-require_once(ROOT."/Apps/Files/Filesystem/FSManager.php"); use Andromeda\Apps\Files\Filesystem\FSManager;
-require_once(ROOT."/Apps/Files/Storage/Exceptions.php"); use Andromeda\Apps\Files\Storage\{FileReadFailedException, FileWriteFailedException};
-require_once(ROOT."/Apps/Files/Storage/Storage.php"); use Andromeda\Apps\Files\Storage\Storage;
-
-require_once(ROOT."/Apps/Accounts/Account.php"); use Andromeda\Apps\Accounts\Account;
-require_once(ROOT."/Apps/Accounts/Groups/Group.php"); use Andromeda\Apps\Accounts\Groups\Group;
-require_once(ROOT."/Apps/Accounts/Authenticator.php"); use Andromeda\Apps\Accounts\Authenticator;
-require_once(ROOT."/Apps/Accounts/Exceptions.php"); use Andromeda\Apps\Accounts\{AuthenticationFailedException, UnknownAccountException, UnknownGroupException};
-
-/**
- * App that provides user-facing filesystem services.
- * 
- * Provides a general filesystem API for managing files and folders,
- * as well as admin-level functions like managing filesystems and config.
- * 
- * Supports features like random-level byte access, multiple (user or admin-added)
- * filesystems with various backend storage drivers, social features including
- * likes and comments, sharing of content via links or to users or groups,
- * configurable rules per-account or per-filesystem, and granular statistics
- * gathering and limiting for accounts/groups/filesystems.
- * @extends InstalledApp<Config>
- */
-class FilesApp extends BaseApp
-{
-    public function getName() : string { return 'files'; }
-
-    public function getVersion() : string { return andromeda_version; }
-    
-    /** @return class-string<ActionLog> */
-    public function getLogClass() : string { return ActionLog::class; }
-
-    public function getUsage() : array 
-    { 
-        return array(
-            'getconfig',
-            'setconfig '.Config::GetSetConfigUsage(),
-            '- AUTH for shared items: --sid id [--skey randstr] [--spassword raw]',
-            'upload (--file% path [name] | --file- --name fsname) --parent id [--overwrite bool]',
-            'download --file id [--fstart uint] [--flast int] [--debugdl bool]',
-            'ftruncate --file id --size uint',
-            'writefile (--data% path | --data-) --file id [--offset uint]',
-<<<<<<< HEAD
-            'getfilelikes --file id [--limit ?uint] [--offset ?uint]',
-            'getfolderlikes --folder id [--limit ?uint] [--offset ?uint]',
-            'getfilecomments --file id [--limit ?uint] [--offset ?uint]',
-            'getfoldercomments --folder id [--limit ?uint] [--offset ?uint]',
-            'fileinfo --file id [--details bool]',
-            'getfolder [--folder id | --filesystem id] [--files bool] [--folders bool] [--recursive bool] [--limit ?uint] [--offset ?uint] [--details bool]',
-=======
-            'getfilelikes --file id [--limit uint] [--offset uint]',
-            'getfolderlikes --folder id [--limit uint] [--offset uint]',
-            'getfilecomments --file id [--limit uint] [--offset uint]',
-            'getfoldercomments --folder id [--limit uint] [--offset uint]',
-            'filemeta --file id [--details bool]',
-            'getfolder [--folder id | --filesystem id] [--files bool] [--folders bool] [--recursive bool] [--limit uint] [--offset uint] [--details bool]',
->>>>>>> 0ebaa3cf
-            'getitembypath --path fspath [--folder id | --filesystem id] [--isfile bool]',
-            'editfilemeta --file id [--description ?text]',
-            'editfoldermeta --folder id [--description ?text]',
-            'ownfile --file id',
-            'ownfolder --folder id',
-            'createfolder --parent id --name fsname',
-            'deletefile --file id',
-            'deletefolder --folder id',
-            'renamefile --file id --name fsname [--overwrite bool] [--copy bool]',
-            'renamefolder --folder id --name fsname [--overwrite bool] [--copy bool]',
-            'movefile --parent id --file id  [--overwrite bool] [--copy bool]',
-            'movefolder --parent id --folder id [--overwrite bool] [--copy bool]',
-            'likefile --file id --value ?bool',
-            'likefolder --folder id --value ?bool',
-            'tagfile --file id --tag alphanum',
-            'tagfolder --folder id --tag alphanum',
-            'deletetag --tag id',
-            'commentfile --file id --comment text',
-            'commentfolder --folder id --comment text',
-            'editcomment --commentid id [--comment text]',
-            'deletecomment --commentid id',
-            'sharefile --file id (--link bool [--email email] | --account id | --group id | --everyone bool) '.Share::GetSetOptionsUsage(),
-            'sharefolder --folder id (--link bool [--email email] | --account id | --group id | --everyone bool) '.Share::GetSetOptionsUsage(),
-            'editshare --share id '.Share::GetSetOptionsUsage(),
-            'deleteshare --share id',
-            'shareinfo --sid id [--skey randstr] [--spassword raw]',
-            'getshares [--mine bool]',
-            'getadopted',
-            'getfilesystem [--filesystem id] [--activate bool]',
-            'getfilesystems [--everyone bool [--limit ?uint] [--offset ?uint]]',
-            'createfilesystem '.FSManager::GetCreateUsage(),
-            ...array_map(function($u){ return "(createfilesystem) $u"; }, FSManager::GetCreateUsages()),
-            'deletefilesystem --filesystem id --auth_password raw [--unlink bool]',
-            'editfilesystem --filesystem id '.FSManager::GetEditUsage(),
-            ...array_map(function($u){ return "(editfilesystem) $u"; }, FSManager::GetEditUsages()),
-            'getlimits [--account ?id | --group ?id | --filesystem ?id] [--limit ?uint] [--offset ?uint]',
-            'gettimedlimits [--account ?id | --group ?id | --filesystem ?id] [--limit ?uint] [--offset ?uint]',
-            'gettimedstatsfor [--account id | --group id | --filesystem id] --timeperiod uint [--limit ?uint] [--offset ?uint]',
-            'gettimedstatsat (--account ?id | --group ?id | --filesystem ?id) --timeperiod uint --matchtime uint [--limit ?uint] [--offset ?uint]',
-            'configlimits (--account id | --group id | --filesystem id) '.Limits\Total::BaseConfigUsage(),
-            "(configlimits) --account id ".Limits\AccountTotal::GetConfigUsage(),
-            "(configlimits) --group id ".Limits\GroupTotal::GetConfigUsage(),
-            "(configlimits) --filesystem id ".Limits\FilesystemTotal::GetConfigUsage(),
-            'configtimedlimits (--account id | --group id | --filesystem id) '.Limits\Timed::BaseConfigUsage(),
-            "(configtimedlimits) --account id ".Limits\AccountTimed::GetConfigUsage(),
-            "(configtimedlimits) --group id ".Limits\GroupTimed::GetConfigUsage(),
-            "(configtimedlimits) --filesystem id ".Limits\FilesystemTimed::GetConfigUsage(),
-            'purgelimits (--account id | --group id | --filesystem id)',
-            'purgetimedlimits (--account id | --group id | --filesystem id) --period uint',
-        ); 
-    }
-    
-    public function __construct(ApiPackage $api)
-    {
-        parent::__construct($api);
-        
-        $this->config = Config::GetInstance($this->database);
-    }
-    
-    public function commit() : void { Storage::commitAll(); }    
-    public function rollback() : void { Storage::rollbackAll(); }
-    
-    /**
-     * {@inheritDoc}
-     * @throws UnknownActionException if the given action is not valid
-     * @see BaseApp::Run()
-     */
-    public function Run(Input $input)
-    {
-        $authenticator = Authenticator::TryAuthenticate(
-            $this->database, $input, $this->API->GetInterface());
-        
-        $actionlog = null; if (($reqlog = $this->API->GetRequestLog()) !== null)
-        {
-            $actionlog = $reqlog->LogAction($input, self::getLogClass())->SetAuth($authenticator);
-        }
-        
-        $params = $input->GetParams();
-
-        switch($input->GetAction())
-        {
-            case 'getconfig': return $this->RunGetConfig($authenticator);
-            case 'setconfig': return $this->RunSetConfig($params, $authenticator);
-            
-            case 'upload':     return $this->UploadFile($input, $authenticator, $actionlog);  
-            case 'download':   $this->DownloadFile($params, $authenticator, $actionlog); return;
-            case 'ftruncate':  return $this->TruncateFile($params, $authenticator, $actionlog);
-            case 'writefile':  return $this->WriteToFile($input, $authenticator, $actionlog);
-            case 'createfolder':  return $this->CreateFolder($params, $authenticator, $actionlog);
-            
-            case 'getfilelikes':   return $this->GetFileLikes($params, $authenticator, $actionlog);
-            case 'getfolderlikes': return $this->GetFolderLikes($params, $authenticator, $actionlog);
-            case 'getfilecomments':   return $this->GetFileComments($params, $authenticator, $actionlog);
-            case 'getfoldercomments': return $this->GetFolderComments($params, $authenticator, $actionlog);
-            
-            case 'filemeta':      return $this->GetFileMeta($params, $authenticator, $actionlog);
-            case 'getfolder':     return $this->GetFolder($params, $authenticator, $actionlog);
-            case 'getitembypath': return $this->GetItemByPath($params, $authenticator, $actionlog);
-            
-            case 'ownfile':   return $this->OwnFile($params, $authenticator, $actionlog);
-            case 'ownfolder': return $this->OwnFolder($params, $authenticator, $actionlog);
-            
-            case 'editfilemeta':   return $this->EditFileMeta($params, $authenticator, $actionlog);
-            case 'editfoldermeta': return $this->EditFolderMeta($params, $authenticator, $actionlog);
-           
-            case 'deletefile':   $this->DeleteFile($params, $authenticator, $actionlog); return;
-            case 'deletefolder': $this->DeleteFolder($params, $authenticator, $actionlog); return;
-            case 'renamefile':   return $this->RenameFile($params, $authenticator, $actionlog);
-            case 'renamefolder': return $this->RenameFolder($params, $authenticator, $actionlog);
-            case 'movefile':     return $this->MoveFile($params, $authenticator, $actionlog);
-            case 'movefolder':   return $this->MoveFolder($params, $authenticator, $actionlog);
-            
-            case 'likefile':      return $this->LikeFile($params, $authenticator, $actionlog);
-            case 'likefolder':    return $this->LikeFolder($params, $authenticator, $actionlog);
-            case 'tagfile':       return $this->TagFile($params, $authenticator, $actionlog);
-            case 'tagfolder':     return $this->TagFolder($params, $authenticator, $actionlog);
-            case 'deletetag':     $this->DeleteTag($params, $authenticator, $actionlog); return;
-            case 'commentfile':   return $this->CommentFile($params, $authenticator, $actionlog);
-            case 'commentfolder': return $this->CommentFolder($params, $authenticator, $actionlog);
-            case 'editcomment':   return $this->EditComment($params, $authenticator);
-            case 'deletecomment': $this->DeleteComment($params, $authenticator, $actionlog); return;
-            
-            case 'sharefile':    return $this->ShareFile($params, $authenticator, $actionlog);
-            case 'sharefolder':  return $this->ShareFolder($params, $authenticator, $actionlog);
-            case 'editshare':    return $this->EditShare($params, $authenticator, $actionlog);
-            case 'deleteshare':  $this->DeleteShare($params, $authenticator, $actionlog); return;
-            case 'shareinfo':    return $this->ShareInfo($params, $authenticator, $actionlog);
-            case 'getshares':   return $this->GetShares($params, $authenticator);
-            case 'getadopted':  return $this->GetAdopted($authenticator);
-            
-            case 'getfilesystem':  return $this->GetFilesystem($params, $authenticator, $actionlog);
-            case 'getfilesystems': return $this->GetFilesystems($params, $authenticator);
-            case 'createfilesystem': return $this->CreateFilesystem($input, $authenticator, $actionlog);
-            case 'deletefilesystem': $this->DeleteFilesystem($params, $authenticator, $actionlog); return;
-            case 'editfilesystem':   return $this->EditFilesystem($input, $authenticator);
-            
-            case 'getlimits':      return $this->GetLimits($params, $authenticator);
-            case 'gettimedlimits': return $this->GetTimedLimits($params, $authenticator);
-            case 'gettimedstatsfor': return $this->GetTimedStatsFor($params, $authenticator);
-            case 'gettimedstatsat':  return $this->GetTimedStatsAt($params, $authenticator);
-            case 'configlimits':      return $this->ConfigLimits($params, $authenticator);
-            case 'configtimedlimits': return $this->ConfigTimedLimits($params, $authenticator);
-            case 'purgelimits':      $this->PurgeLimits($params, $authenticator); return;
-            case 'purgetimedlimits': $this->PurgeTimedLimits($params, $authenticator); return;
-            
-            default: throw new UnknownActionException($input->GetAction());
-        }
-    }
-    
-    /** Returns an ItemAccess authenticating the given file ID (or null to get from input), throws exceptions on failure */
-    private function AuthenticateFileAccess(SafeParams $params, ?Authenticator $auth, ?ActionLog $actionlog, ?string $id = null) : ItemAccess 
-    {
-        $id ??= $params->GetParam('file',SafeParams::PARAMLOG_NEVER)->GetRandstr();
-        return $this->AuthenticateItemAccess($params, $auth, $actionlog, File::class, $id);
-    }
-
-    /** Returns an ItemAccess authenticating the given folder ID (or null to get from input), throws exceptions on failure */
-    private function AuthenticateFolderAccess(SafeParams $params, ?Authenticator $auth, ?ActionLog $actionlog, ?string $id = null, bool $isParent = false) : ItemAccess 
-    { 
-        $id ??= $params->GetParam('folder',SafeParams::PARAMLOG_NEVER)->GetRandstr();
-        return $this->AuthenticateItemAccess($params, $auth, $actionlog, Folder::class, $id, $isParent);
-    }
-        
-    /** Returns an ItemAccess authenticating the given folder ID (or null to get from input), returns null on failure */
-    private function TryAuthenticateFolderAccess(SafeParams $params, ?Authenticator $auth, ?ActionLog $actionlog, ?string $id = null, bool $isParent = false) : ?ItemAccess 
-    {
-        $id ??= $params->GetOptParam('folder',SafeParams::PARAMLOG_NEVER)->GetRandstr();
-        return $this->TryAuthenticateItemAccess($params, $auth, $actionlog, Folder::class, $id, $isParent);
-    }    
-    
-    /** Throws an unknown file/folder exception if given, else item exception */
-    private static function UnknownItemException(?string $class = null) : void
-    {
-        switch ($class)
-        {
-            case File::class: throw new UnknownFileException();
-            case Folder::class: throw new UnknownFolderException();
-            default: throw new UnknownItemException();
-        }
-    }
-    
-    /** Returns an ItemAccess authenticating the given item class/ID, throws exceptions on failure */
-    private function AuthenticateItemAccess(SafeParams $params, ?Authenticator $auth, ?ActionLog $actionlog, string $class, ?string $id, bool $isParent = false) : ItemAccess 
-    {
-        $item = null; if ($id !== null)
-        {
-            $item = $class::TryLoadByID($this->database, $id);
-            
-            if ($item === null) self::UnknownItemException($class);
-        }
-        
-        $access = ItemAccess::Authenticate($this->database, $params, $auth, $item); 
-
-        if (!is_a($access->GetItem(), $class)) self::UnknownItemException($class);
-        
-        if ($actionlog) $actionlog->LogAccess($access->GetItem(), $access->GetShare(), $isParent); 
-        
-        return $access;
-    }
-        
-    /** Returns an ItemAccess authenticating the given item class/ID, returns null on failure */
-    private function TryAuthenticateItemAccess(SafeParams $params, ?Authenticator $auth, ?ActionLog $actionlog, string $class, ?string $id, bool $isParent = false) : ?ItemAccess 
-    {
-        $item = null; if ($id !== null)
-        {
-            $item = $class::TryLoadByID($this->database, $id);
-            
-            if ($item === null) self::UnknownItemException($class);
-        }
-        
-        $access = ItemAccess::TryAuthenticate($this->database, $params, $auth, $item); 
-        
-        if ($access !== null && !is_a($access->GetItem(), $class)) return null;
-        
-        if ($actionlog && $access !== null) 
-            $actionlog->LogAccess($access->GetItem(), $access->GetShare(), $isParent);
-        
-        return $access;
-    }
-    
-    /** Returns an ItemAccess authenticating the given already-loaded object */
-    private function AuthenticateItemObjAccess(SafeParams $params, ?Authenticator $auth, ?ActionLog $actionlog, Item $item, bool $isParent = false) : ItemAccess
-    {
-        $access = ItemAccess::Authenticate($this->database, $params, $auth, $item);
-        
-        if ($actionlog) $actionlog->LogAccess($access->GetItem(), $access->GetShare(), $isParent);
-        
-        return $access;
-    }
-
-    /**
-     * Gets config for this app
-     * @return array Config
-     * @see Config::GetClientObject()
-     */
-    protected function GetConfig(?Authenticator $authenticator) : array
-    {
-        $admin = $authenticator !== null && $authenticator->isAdmin();
-        
-        return $this->GetConfig()->GetClientObject($admin);
-    }
-    
-    /**
-     * Sets config for this app
-     * @throws AuthenticationFailedException if not admin
-     * @return array Config
-     * @see Config::GetClientObject()
-     */
-    protected function SetConfig(SafeParams $params, ?Authenticator $authenticator) : array
-    {
-        if ($authenticator === null) throw new AuthenticationFailedException();
-        
-        $authenticator->RequireAdmin();
-
-        return $this->GetConfig()->SetConfig($params)->GetClientObject(true);
-    }
-    
-    /**
-     * Uploads a new file to the given folder. Bandwidth is counted.
-     * @throws AuthenticationFailedException if not signed in and public upload not allowed
-     * @throws ItemAccessDeniedException if accessing via share and share does not allow upload
-     * @return array File newly created file
-     * @see File::GetClientObject()
-     */
-    protected function UploadFile(Input $input, ?Authenticator $authenticator, ?ActionLog $actionlog) : array
-    {
-        $params = $input->GetParams();
-        
-        $account = ($authenticator === null) ? null : $authenticator->GetAccount();
-        
-        $parentid = $params->HasParam('parent') ? $params->GetParam('parent',SafeParams::PARAMLOG_NEVER)->GetRandstr() : null;
-        $paccess = $this->AuthenticateFolderAccess($params, $authenticator, $actionlog, $parentid, true);
-        $parent = $paccess->GetFolder(); $share = $paccess->GetShare();
-        
-        if (!$authenticator && !$parent->GetAllowPublicUpload())
-            throw new AuthenticationFailedException();
-        
-        $overwrite = $params->GetOptParam('overwrite',false)->GetBool();
-        
-        if ($share !== null && (!$share->CanUpload() || ($overwrite && !$share->CanModify()))) 
-            throw new ItemAccessDeniedException();
-        
-        $owner = ($share !== null && !$share->KeepOwner()) ? $parent->GetOwner() : $account;
-        
-        $infile = $input->GetFile('file');
-        
-        if ($infile instanceof InputPath)
-        {
-            $parent->CountBandwidth($infile->GetSize());
-            
-            $fileobj = File::Import($this->database, $parent, $owner, $infile, $overwrite);
-        }
-        else // can't import handles directly
-        {
-<<<<<<< HEAD
-            $name = $params->GetParam('name')->GetFSName();
-=======
-            $name = $infile->GetName(); // TODO check not null!
->>>>>>> 0ebaa3cf
-            
-            if (!($handle = $infile->GetHandle())) throw new FileReadFailedException();
-            
-            $fileobj = File::Create($this->database, $parent, $owner, $name, $overwrite);
-            
-            FileUtils::ChunkedWrite($this->database, $handle, $fileobj, 0); fclose($handle);
-        }
-        
-        if ($actionlog) $actionlog->LogDetails('file',$fileobj->ID()); 
-        
-        return $fileobj->GetClientObject(($owner === $account));
-    }
-    
-    /**
-     * Downloads a file or part of a file
-     * 
-     * Can accept an input byte range. Also accepts the HTTP_RANGE header.
-     * @throws ItemAccessDeniedException if accessing via share and read is not allowed
-     * @throws InvalidDLRangeException if the given byte range is invalid
-     */
-    protected function DownloadFile(SafeParams $params, ?Authenticator $authenticator, ?ActionLog $actionlog) : void
-    {
-        // TODO CLIENT - since this is not AJAX, we might want to redirect to a page when doing a 404, etc. - better than plaintext - use appurl config
-        
-        $debugdl = $params->GetOptParam('debugdl',false)->GetBool() &&
-            $this->API->GetDebugLevel(true) >= \Andromeda\Core\Config::ERRLOG_DETAILS;
-        
-        // debugdl disables file output printing and instead does a normal JSON return
-        if (!$debugdl) $this->API->GetInterface()->SetOutputMode(IOInterface::OUTPUT_PLAIN);
-        
-        $access = $this->AuthenticateFileAccess($params, $authenticator, $actionlog); 
-        $file = $access->GetFile(); $share = $access->GetShare();
-        
-        if ($share !== null && !$share->CanRead()) throw new ItemAccessDeniedException();
-
-        // first determine the byte range to read
-        $fsize = $file->GetSize();
-        $fstart = $params->GetOptParam('fstart',0,SafeParams::PARAMLOG_NEVER)->GetUint(); // logged below
-        $flast  = $params->GetOptParam('flast',$fsize-1,SafeParams::PARAMLOG_NEVER)->GetInt(); // logged below
-        
-        if (isset($_SERVER['HTTP_RANGE']))
-        {
-            $ranges = explode('=',$_SERVER['HTTP_RANGE']);
-            if (count($ranges) != 2 || trim($ranges[0]) != "bytes")
-                throw new InvalidDLRangeException();
-            
-            $ranges = explode('-',$ranges[1]);
-            if (count($ranges) != 2) throw new InvalidDLRangeException();
-            
-            $fstart = (int)$ranges[0]; 
-            $flast2 = (int)$ranges[1]; 
-            if ($flast2) $flast = $flast2;
-        }
-
-        if ($fstart < 0 || $flast+1 < $fstart || $flast >= $fsize)
-            throw new InvalidDLRangeException();
-
-        if ($actionlog) $actionlog->LogDetails('fstart',$fstart)->LogDetails('flast',$flast);
-        
-        // check required bandwidth ahead of time
-        $length = $flast-$fstart+1;
-        $file->CheckBandwidth($length);
-
-        if ($flast === $fsize-1) // the end of the file
-            $file->CountDownload(($share !== null));
-        
-        // send necessary headers
-        if (!$debugdl)
-        {
-            if ($fstart != 0 || $flast != $fsize-1)
-            {
-                http_response_code(206);
-                header("Content-Range: bytes $fstart-$flast/$fsize");
-            }
-            
-            header("Content-Length: $length");
-            header("Accept-Ranges: bytes");
-            header("Content-Type: application/octet-stream");
-            header('Content-Disposition: attachment; filename="'.$file->GetName().'"');
-            header('Content-Transfer-Encoding: binary');
-        }
-
-        // register the data output to happen after the main commit so that we don't get to the
-        // end of the download and then fail to insert a stats row and miss counting bandwidth
-        $this->API->GetInterface()->RegisterOutputHandler(new OutputHandler(
-            function() use($debugdl,$length){ return $debugdl ? null : $length; },
-            function(Output $output) use($file,$fstart,$flast,$debugdl)
-        {            
-            set_time_limit(0); ignore_user_abort(true);
-            
-            FileUtils::ChunkedRead($this->database,$file,$fstart,$flast,$debugdl);
-        }));
-    }
-        
-    /**
-     * Writes new data to an existing file - data is posted as a file
-     * 
-     * If no offset is given, the default is to append the file (offset = file size)
-     * DO NOT use this in a multi-action transaction as the underlying FS cannot fully rollback writes.
-     * The FS will restore the original size of the file but writes within the original size are permanent.
-     * @throws AuthenticationFailedException if public access and public modify is not allowed
-     * @throws RandomWriteDisabledException if random write is not allowed on the file
-     * @throws ItemAccessDeniedException if acessing via share and share doesn't allow modify
-     * @return array File
-     * @see File::GetClientObject()
-     */
-    protected function WriteToFile(Input $input, ?Authenticator $authenticator, ?ActionLog $actionlog) : array
-    {
-        $params = $input->GetParams();
-        
-        $access = $this->AuthenticateFileAccess($params, $authenticator, $actionlog);
-        $file = $access->GetFile(); $share = $access->GetShare();
-        
-        $account = $authenticator ? $authenticator->GetAccount() : null;
-        
-        $wstart = $params->GetOptParam('offset',$file->GetSize(),SafeParams::PARAMLOG_NEVER)->GetUint();
-        
-        if ($actionlog) $actionlog->LogDetails('wstart',$wstart);
-        
-        $infile = $input->GetFile('data');
-        
-        if ($infile instanceof InputPath)
-        {
-            $file->CountBandwidth($infile->GetSize());
-        }
-        
-        if (!$account && !$file->GetAllowPublicModify())
-            throw new AuthenticationFailedException();
-            
-        if ($share !== null && !$share->CanModify()) 
-            throw new ItemAccessDeniedException();   
-
-        if ($infile instanceof InputPath && !$wstart && $infile->GetSize() >= $file->GetSize())
-        {
-            // for a full overwrite, we can call SetContents for efficiency
-            if ($share !== null && !$share->CanUpload())
-                throw new ItemAccessDeniedException();
-            
-            return $file->SetContents($infile)->GetClientObject(($share === null));
-        }
-        else
-        {
-            // require randomWrite permission if not appending
-            if ($wstart != $file->GetSize() && !$file->GetAllowRandomWrite($account))
-                throw new RandomWriteDisabledException();
-            
-            if (!($handle = $infile->GetHandle())) 
-                throw new FileReadFailedException();
-            
-            $wlength = FileUtils::ChunkedWrite($this->database, $handle, $file, $wstart); fclose($handle);
-            
-            if ($infile instanceof InputPath && $wlength !== $infile->GetSize())
-                throw new FileWriteFailedException();
-            
-            if ($actionlog) $actionlog->LogDetails('wlength',$wlength);
-            
-            return $file->GetClientObject(($share === null));
-        }
-    }
-
-    /**
-     * Truncates (resizes a file)
-     * 
-     * DO NOT use this in a multi-action transaction as the underlying FS cannot fully rollback truncates.
-     * The FS will restore the original size of the file but if the file was shrunk, data will be zeroed.
-     * @throws AuthenticationFailedException if public access and public modify is not allowed
-     * @throws RandomWriteDisabledException if random writes are not enabled on the file
-     * @throws ItemAccessDeniedException if access via share and share does not allow modify
-     * @return array File
-     * @see File::GetClientObject()
-     */
-    protected function TruncateFile(SafeParams $params, ?Authenticator $authenticator, ?ActionLog $actionlog) : array
-    {        
-        $access = $this->AuthenticateFileAccess($params, $authenticator, $actionlog);
-        $file = $access->GetFile(); $share = $access->GetShare();
-
-        $account = $authenticator ? $authenticator->GetAccount() : null;
-        
-        if (!$account && !$file->GetAllowPublicModify())
-            throw new AuthenticationFailedException();
-        
-        if (!$file->GetAllowRandomWrite($account))
-            throw new RandomWriteDisabledException();
-            
-        if ($share !== null && !$share->CanModify()) 
-            throw new ItemAccessDeniedException();
-
-        $file->SetSize($params->GetParam('size',SafeParams::PARAMLOG_ALWAYS)->GetUint()); 
-        // TODO shouldn't really log this ... also remove logging of file write offsets, download offsets, etc. 
-        
-        return $file->GetClientObject(($share === null));
-    }
-
-    /**
-     * Returns file metadata
-     * @throws ItemAccessDeniedException if accessing via share and reading is not allowed
-     * @return array File
-     * @see File::GetClientObject()
-     */
-    protected function GetFileMeta(SafeParams $params, ?Authenticator $authenticator, ?ActionLog $actionlog) : array
-    {
-        $access = $this->AuthenticateFileAccess($params, $authenticator, $actionlog);
-        $file = $access->GetFile(); $share = $access->GetShare();
-
-        if ($share !== null && !$share->CanRead()) 
-            throw new ItemAccessDeniedException();
-        
-        $details = $params->GetOptParam('details',false)->GetBool();
-        
-        return $file->GetClientObject(($share === null), $details);
-    }
-
-    /**
-     * Lists folder metadata and optionally the items in a folder (or filesystem root)
-     * @throws ItemAccessDeniedException if accessing via share and reading is not allowed
-     * @throws AuthenticationFailedException if public access and no folder ID is given
-     * @throws UnknownFilesystemException if the given filesystem does not exist
-     * @throws UnknownFolderException if the given folder does not exist
-     * @return array Folder
-     * @see Folder::GetClientObject()
-     */
-    protected function GetFolder(SafeParams $params, ?Authenticator $authenticator, ?ActionLog $actionlog) : array
-    {
-        if ($params->HasParam('folder'))
-        {
-            $fid = $params->GetParam('folder',SafeParams::PARAMLOG_NEVER)->GetRandstr();
-            $access = $this->AuthenticateFolderAccess($params, $authenticator, $actionlog, $fid);
-            $folder = $access->GetFolder(); $share = $access->GetShare();
-            
-            if ($share !== null && !$share->CanRead()) 
-                throw new ItemAccessDeniedException();
-        }
-        else
-        {
-            if ($authenticator === null) 
-                throw new AuthenticationFailedException();
-            $account = $authenticator->GetAccount();
-            
-            $filesystem = $params->HasParam('filesystem') ? $params->GetParam('filesystem')->GetRandstr() : null;
-            
-            if ($filesystem !== null)
-            {
-                $filesystem = FSManager::TryLoadByAccountAndID($this->database, $account, $filesystem, true);  
-                if ($filesystem === null) throw new UnknownFilesystemException();
-            }
-                
-            $folder = RootFolder::GetRootByAccountAndFS($this->database, $account, $filesystem);
-            
-            if ($actionlog) $actionlog->LogAccess($folder, null);
-        }
-
-        if ($folder === null) 
-            throw new UnknownFolderException();
-        
-        $files = $params->GetOptParam('files',true)->GetBool();
-        $folders = $params->GetOptParam('folders',true)->GetBool();
-        $recursive = $params->GetOptParam('recursive',false)->GetBool();
-        
-        $limit = $params->GetOptParam('limit',null)->GetNullUint();
-        $offset = $params->GetOptParam('offset',null)->GetNullUint();
-        
-        $details = $params->GetOptParam('details',false)->GetBool();
-        
-        $public = isset($share) && $share !== null;
-
-        if ($public && ($files || $folders)) $folder->CountPublicVisit();
-        
-        return $folder->GetClientObject(!$public,$details,$files,$folders,$recursive,$limit,$offset);
-    }
-
-    /**
-     * Reads an item by a path (rather than by ID) - can specify a root folder or filesystem
-     * 
-     * NOTE that /. and /.. have no special meaning - no traversal allowed
-     * @throws ItemAccessDeniedException if access via share and read is not allowed
-     * @throws AuthenticationFailedException if public access and no root is given
-     * @throws UnknownFilesystemException if the given filesystem is not found
-     * @throws UnknownFolderException if the given folder is not found
-     * @throws UnknownItemException if the given item path is invalid
-     * @return array File|Folder with {isfile:bool}
-     * @see File::GetClientObject()
-     * @see Folder::GetClientObject()
-     */
-    protected function GetItemByPath(SafeParams $params, ?Authenticator $authenticator, ?ActionLog $actionlog) : array
-    {
-        $share = null; if (($raccess = $this->TryAuthenticateFolderAccess($params, $authenticator, $actionlog)) !== null)
-        {
-            $folder = $raccess->GetFolder(); $share = $raccess->GetShare();
-            if ($share !== null && !$share->CanRead()) 
-                throw new ItemAccessDeniedException();
-        }
-        else // no root folder given
-        {
-            if ($authenticator === null) 
-                throw new AuthenticationFailedException();
-            $account = $authenticator->GetAccount();
-
-            $filesystem = $params->HasParam('filesystem') ? $params->GetParam('filesystem')->GetRandstr() : null;
-            
-            if ($filesystem !== null)
-            {
-                $filesystem = FSManager::TryLoadByID($this->database, $filesystem);
-                if ($filesystem === null) throw new UnknownFilesystemException();
-            }
-            
-            $folder = RootFolder::GetRootByAccountAndFS($this->database, $account, $filesystem);
-
-            if ($actionlog) $actionlog->LogAccess($folder, null);
-        }        
-        
-        if ($folder === null) 
-            throw new UnknownFolderException();
-        
-        $path = $params->GetParam('path')->GetFSPath();
-        $path = array_filter(explode('/',$path)); $name = array_pop($path);
-
-        foreach ($path as $subfolder) // TODO specifically disallow . and ..
-        {
-            $subfolder = Folder::TryLoadByParentAndName($this->database, $folder, $subfolder);
-            
-            if ($subfolder === null) 
-                throw new UnknownFolderException();
-            else $folder = $subfolder;
-        }
-        
-        $item = null; $isfile = $params->HasParam('isfile') ? $params->GetParam('isfile')->GetBool() : null;
-        // TODO can just load item here and get rid of --isfile input
-        
-        if ($name === null) 
-        {
-            $item = ($isfile !== true) ? $folder : null; // trailing / for folder
-        }
-        else
-        {
-            if ($isfile === null || $isfile) 
-                $item = File::TryLoadByParentAndName($this->database, $folder, $name);
-            else if ($item === null && !$isfile)
-                $item = Folder::TryLoadByParentAndName($this->database, $folder, $name);
-        }
-        
-        if ($item === null) 
-            throw new UnknownItemException();
-
-        if ($item instanceof File) 
-        {
-            $retval = $item->GetClientObject(($share === null));
-        }
-        else if ($item instanceof Folder)
-        {
-            if ($share !== null) $item->CountPublicVisit();
-            $retval = $item->GetClientObject(($share === null),false,true,true);
-        }
-        
-        $retval['isfile'] = ($item instanceof File); return $retval;
-    }
-    
-    /**
-     * Edits file metadata
-     * @see FilesApp::EditItemMeta()
-     */
-    protected function EditFileMeta(SafeParams $params, ?Authenticator $auth, ?ActionLog $actionlog) : ?array
-    {
-        return $this->EditItemMeta($this->AuthenticateFileAccess($params, $auth, $actionlog), $params);
-    }
-    
-    /**
-     * Edits folder metadata
-     * @see FilesApp::EditItemMeta()
-     */
-    protected function EditFolderMeta(SafeParams $params, ?Authenticator $auth, ?ActionLog $actionlog) : ?array
-    {
-        return $this->EditItemMeta($this->AuthenticateFolderAccess($params, $auth, $actionlog), $params);
-    }
-    
-    /**
-     * Edits item metadata
-     * @param ItemAccess $access access object for item
-     * @throws ItemAccessDeniedException if accessing via share and can't modify
-     * @return array Item
-     * @see Item::GetClientObject()
-     */
-    private function EditItemMeta(ItemAccess $access, SafeParams $params) : array
-    {
-        $item = $access->GetItem(); $share = $access->GetShare();
-        
-        if ($share !== null && !$share->CanModify()) 
-            throw new ItemAccessDeniedException();
-        
-        if ($params->HasParam('description')) 
-            $item->SetDescription($params->GetParam('description')->GetNullHTMLText());
-        
-        return $item->GetClientObject(($share === null));
-    }    
-    
-    /**
-     * Takes ownership of a file
-     * @return array File
-     * @see File::GetClientObject()
-     */
-    protected function OwnFile(SafeParams $params, ?Authenticator $authenticator, ?ActionLog $actionlog) : array
-    {
-        if ($authenticator === null) 
-            throw new AuthenticationFailedException();
-        $account = $authenticator->GetAccount();
-        
-        $id = $params->GetParam('file',SafeParams::PARAMLOG_NEVER)->GetRandstr();
-        
-        $file = File::TryLoadByID($this->database, $id);
-        if ($file === null) throw new UnknownFileException();
-        
-        if ($file->isWorldAccess() || $file->GetParent()->GetOwner() !== $account)
-            throw new ItemAccessDeniedException();
-            
-        if ($actionlog) $actionlog->LogAccess($file, null);
-            
-        return $file->SetOwner($account)->GetClientObject(true);
-    }
-    
-    /**
-     * Takes ownership of a folder
-     * @return array Folder
-     * @see Folder::GetClientObject()
-     */
-    protected function OwnFolder(SafeParams $params, ?Authenticator $authenticator, ?ActionLog $actionlog) : array
-    {
-        if ($authenticator === null) 
-            throw new AuthenticationFailedException();
-        $account = $authenticator->GetAccount();
-        
-        $id = $params->GetParam('folder',SafeParams::PARAMLOG_NEVER)->GetRandstr();
-        
-        $folder = Folder::TryLoadByID($this->database, $id);
-        if ($folder === null) throw new UnknownFolderException();
-        
-        if ($folder->isWorldAccess()) 
-            throw new ItemAccessDeniedException();
-        
-        $actionlog->LogAccess($folder, null);
-        
-        $parent = $folder->GetParent();
-        if ($parent === null || $parent->GetOwner() !== $account)
-            throw new ItemAccessDeniedException();
-            
-        if ($params->GetOptParam('recursive',false)->GetBool())
-        {
-            $folder->SetOwnerRecursive($account);
-        }
-        else $folder->SetOwner($account);
-        
-        return $folder->SetOwner($account)->GetClientObject(true);
-    }    
-
-    /**
-     * Creates a folder in the given parent
-     * @throws AuthenticationFailedException if public access and public upload not allowed
-     * @throws ItemAccessDeniedException if accessing via share and share upload not allowed
-     * @return array Folder
-     * @see Folder::GetClientObject()
-     */
-    protected function CreateFolder(SafeParams $params, ?Authenticator $authenticator, ?ActionLog $actionlog) : array
-    {
-        $account = ($authenticator === null) ? null : $authenticator->GetAccount();
-        
-        $parentid = $params->HasParam('parent') ? $params->GetParam('parent',SafeParams::PARAMLOG_NEVER)->GetRandstr() : null;
-        $access = $this->AuthenticateFolderAccess($params, $authenticator, $actionlog, $parentid, true);
-        $parent = $access->GetFolder(); $share = $access->GetShare();
-        
-        if (!$authenticator && !$parent->GetAllowPublicUpload())
-            throw new AuthenticationFailedException();
-        
-        if ($share !== null && !$share->CanUpload()) 
-            throw new ItemAccessDeniedException();
-
-        $name = $params->GetParam('name')->GetFSName();
-        
-        $owner = ($share !== null && !$share->KeepOwner()) ? $parent->GetOwner() : $account;
-
-        $folder = SubFolder::Create($this->database, $parent, $owner, $name);
-        
-        if ($actionlog) $actionlog->LogDetails('folder',$folder->ID()); 
-        
-        return $folder->GetClientObject(($owner === $account));
-    }
-    
-    /**
-     * Deletes a file
-     * @see FilesApp::DeleteItem()
-     */
-    protected function DeleteFile(SafeParams $params, ?Authenticator $authenticator, ?ActionLog $actionlog) : void
-    {
-        $this->DeleteItem(File::class, 'file', $params, $authenticator, $actionlog);
-    }
-    
-    /**
-     * Deletes a folder
-     * @see FilesApp::DeleteItem()
-     */
-    protected function DeleteFolder(SafeParams $params, ?Authenticator $authenticator, ?ActionLog $actionlog) : void
-    {
-        $this->DeleteItem(Folder::class, 'folder', $params, $authenticator, $actionlog);
-    }
-    
-    /**
-     * Deletes an item.
-     * 
-     * DO NOT use this in a multi-action transaction as the underlying FS cannot rollback deletes.
-     * If you delete an item and then do another action that results in an error, the content
-     * will still be deleted on disk though the database objects will remain.
-     * @param string $class item class
-     * @param string $key input param for a single item
-     * @throws AuthenticationFailedException if public access and public modify is not allowed
-     * @throws ItemAccessDeniedException if access via share and share modify is not allowed
-     */
-    private function DeleteItem(string $class, string $key, SafeParams $params, ?Authenticator $authenticator, ?ActionLog $actionlog) : void
-    {        
-        $item = $params->GetParam($key,SafeParams::PARAMLOG_NEVER)->GetRandstr();
-
-        $access = self::AuthenticateItemAccess($params, $authenticator, $actionlog, $class, $item);
-        $itemobj = $access->GetItem(); $share = $access->GetShare();
-        
-        if (!$authenticator && !$itemobj->GetAllowPublicModify())
-            throw new AuthenticationFailedException();
-        
-        if ($share !== null && !$share->CanModify())
-            throw new ItemAccessDeniedException();
-        
-        if ($actionlog && $actionlog->isFullDetails()) 
-            $actionlog->LogDetails('item', $itemobj->TryGetClientObject());
-
-        $itemobj->Delete();
-    }
-    
-    /**
-     * Renames (or copies) a file
-     * @see FilesApp::RenameItem()
-     * @return array File
-     * @see File::GetClientObject()
-     */
-    protected function RenameFile(SafeParams $params, ?Authenticator $authenticator, ?ActionLog $actionlog) : array
-    {
-        return $this->RenameItem(File::class, 'file', $params, $authenticator, $actionlog);
-    }
-    
-    /**
-     * Renames (or copies) a folder
-     * @see FilesApp::RenameItem()
-     * @return array Folder
-     * @see Folder::GetClientObject()
-     */
-    protected function RenameFolder(SafeParams $params, ?Authenticator $authenticator, ?ActionLog $actionlog) : array
-    {
-        return $this->RenameItem(Folder::class, 'folder', $params, $authenticator, $actionlog);
-    }
-    
-    /**
-     * Renames or copies an item
-     * @param string $class item class
-     * @param string $key input param for a single item
-     * @throws ItemAccessDeniedException if access via share and share upload/modify is not allowed
-     * @throws AuthenticationFailedException if public access and public upload/modify is not allowed
-     */
-    private function RenameItem(string $class, string $key, SafeParams $params, ?Authenticator $authenticator, ?ActionLog $actionlog) : array
-    {
-        $copy = $params->GetOptParam('copy',false)->GetBool();
-
-        $id = $params->GetParam($key,SafeParams::PARAMLOG_NEVER)->GetRandstr();
-        $access = self::AuthenticateItemAccess($params, $authenticator, $actionlog, $class, $id);
-        $item = $access->GetItem(); $share = $access->GetShare();
-        
-        $account = ($authenticator === null) ? null : $authenticator->GetAccount();
-        
-        if ($item instanceof RootFolder && (!$account || !$item->isFSOwnedBy($account)))
-            throw new ItemAccessDeniedException();
-        
-        $name = $params->GetParam('name')->GetFSName();
-        $overwrite = $params->GetOptParam('overwrite',false)->GetBool();
-        
-        $paccess = $this->AuthenticateItemObjAccess($params, $authenticator, $actionlog, $item->GetParent(), true);
-        
-        $parent = $paccess->GetFolder(); $pshare = $paccess->GetShare();
-        
-        if ($copy)
-        {
-            if (!$authenticator && !$parent->GetAllowPublicUpload())
-                throw new AuthenticationFailedException();
-            
-            if ($pshare !== null && !$pshare->CanUpload())
-                throw new ItemAccessDeniedException();
-            
-            $owner = ($share !== null && !$share->KeepOwner()) ? $parent->GetOwner() : $account;            
-            
-            $retitem = $item->CopyToName($owner, $name, $overwrite);
-        }
-        else
-        {
-            if (!$authenticator && !$parent->GetAllowPublicModify())
-                throw new AuthenticationFailedException();
-            
-            if ($share !== null && !$share->CanModify()) 
-                throw new ItemAccessDeniedException();
-            
-            $retitem = $item->SetName($name, $overwrite);
-        }
-        
-        return $retitem->GetClientObject(($share === null));
-    }
-    
-    /**
-     * Moves (or copies) a file
-     * @see FilesApp::MoveItem()
-     * @return array File
-     * @see File::GetClientObject()
-     */
-    protected function MoveFile(SafeParams $params, ?Authenticator $authenticator, ?ActionLog $actionlog) : array
-    {
-        return $this->MoveItem(File::class, 'file', $params, $authenticator, $actionlog);
-    }
-    
-    /**
-     * Moves (or copies) a folder
-     * @see FilesApp::MoveItem()
-     * @return array Folder
-     * @see Folder::GetClientObject()
-     */
-    protected function MoveFolder(SafeParams $params, ?Authenticator $authenticator, ?ActionLog $actionlog) : array
-    {
-        return $this->MoveItem(Folder::class, 'folder', $params, $authenticator, $actionlog);
-    }
-    
-    /**
-     * Moves or copies an item.
-     * @param string $class item class
-     * @param string $key input param for a single item
-     * @throws AuthenticationFailedException if public access and public modify/upload not allowed
-     * @throws ItemAccessDeniedException if access via share and share modify/upload not allowed
-     */
-    private function MoveItem(string $class, string $key, SafeParams $params, ?Authenticator $authenticator, ?ActionLog $actionlog) : array
-    {
-        $copy = $params->GetOptParam('copy',false)->GetBool();
-        
-        $itemid = $params->GetParam($key,SafeParams::PARAMLOG_NEVER)->GetRandstr();
-        
-        $parentid = $params->HasParam('parent') ? $params->GetParam('parent',SafeParams::PARAMLOG_NEVER)->GetRandstr() : null;
-        $paccess = $this->AuthenticateFolderAccess($params, $authenticator, $actionlog, $parentid, true);
-        $parent = $paccess->GetFolder(); $pshare = $paccess->GetShare();
-        
-        if (!$authenticator && !$parent->GetAllowPublicUpload())
-            throw new AuthenticationFailedException();
-            
-        if ($pshare !== null && !$pshare->CanUpload()) 
-            throw new ItemAccessDeniedException();
-        
-        $overwrite = $params->GetOptParam('overwrite',false)->GetBool();
-        $account = ($authenticator === null) ? null : $authenticator->GetAccount();
-
-        $access = self::AuthenticateItemAccess($params, $authenticator, $actionlog, $class, $itemid);
-        $item = $access->GetItem(); $share = $access->GetShare();
-
-        if ($copy)
-        {
-            $owner = ($share !== null && !$share->KeepOwner()) ? $parent->GetOwner() : $account;
-            
-            $retobj = $item->CopyToParent($owner, $parent, $overwrite);
-        }
-        else 
-        {
-            if (!$authenticator && !$item->GetAllowPublicModify())
-                throw new AuthenticationFailedException();
-            
-            if ($share !== null && !$share->CanModify()) 
-                throw new ItemAccessDeniedException();
-            
-            $owner = $item->GetOwner(); $retobj = $item->SetParent($parent, $overwrite);
-        }
-        
-        return $retobj->GetClientObject(($owner === $account));
-    }
-    
-    /** 
-     * Likes or dislikes a file 
-     * @see FilesApp::LikeItem()
-     */
-    protected function LikeFile(SafeParams $params, ?Authenticator $authenticator, ?ActionLog $actionlog) : array
-    {
-        return $this->LikeItem(File::class, 'file', $params, $authenticator, $actionlog);
-    }
-    
-    /** 
-     * Likes or dislikes a folder
-     * @see FilesApp::LikeItem()
-     */
-    protected function LikeFolder(SafeParams $params, ?Authenticator $authenticator, ?ActionLog $actionlog) : array
-    {
-        return $this->LikeItem(Folder::class, 'folder', $params, $authenticator, $actionlog);
-    }
-    
-    /**
-     * Likes or dislikes an item
-     * @param string $class item class
-     * @param string $key input param for a single item
-     * @throws AuthenticationFailedException if not signed in
-     * @throws ItemAccessDeniedException if access via share if social is not allowed
-     * @return array ?Like
-     * @see Like::GetClientObject()
-     */
-    private function LikeItem(string $class, string $key, SafeParams $params, ?Authenticator $authenticator, ?ActionLog $actionlog) : ?array
-    {
-        if ($authenticator === null) 
-            throw new AuthenticationFailedException();
-        $account = $authenticator->GetAccount();
-        
-        $id = $params->GetParam($key,SafeParams::PARAMLOG_NEVER)->GetRandstr();
-        $access = self::AuthenticateItemAccess($params, $authenticator, $actionlog, $class, $id);
-        $item = $access->GetItem(); $share = $access->GetShare();
-        
-        if ($share !== null && !$share->CanSocial()) 
-            throw new ItemAccessDeniedException();
-        
-        $value = $params->GetOptParam('value',true)->GetNullBool();
-        
-        $like = Like::CreateOrUpdate($this->database, $account, $item, $value);
-        
-        return ($like !== null) ? $like->GetClientObject() : null;
-    }
-    
-    /** 
-     * Adds a tag to a file
-     * @see FilesApp::TagItem()
-     */
-    protected function TagFile(SafeParams $params, ?Authenticator $authenticator, ?ActionLog $actionlog) : array
-    {
-        return $this->TagItem(File::class, 'file', $params, $authenticator, $actionlog);
-    }
-    
-    /** 
-     * Adds a tag to a folder
-     * @see FilesApp::TagItem() 
-     */
-    protected function TagFolder(SafeParams $params, ?Authenticator $authenticator, ?ActionLog $actionlog) : array
-    {
-        return $this->TagItem(Folder::class, 'folder', $params, $authenticator, $actionlog);
-    }
-    
-    /**
-     * Adds a tag to an item
-     * @param string $class item class
-     * @param string $key input param for a single item
-     * @throws AuthenticationFailedException if not signed in
-     * @throws ItemAccessDeniedException if access via share and share modify is not allowed
-     * @return array Tag
-     * @see Tag::GetClientObject()
-     */
-    private function TagItem(string $class, string $key, SafeParams $params, ?Authenticator $authenticator, ?ActionLog $actionlog) : array
-    {
-        if ($authenticator === null) 
-            throw new AuthenticationFailedException();
-        $account = $authenticator->GetAccount();
-        
-        $tag = $params->GetParam('tag')->CheckLength(127)->GetAlphanum();
-        $item = $params->GetParam($key,SafeParams::PARAMLOG_NEVER)->GetRandstr();
-
-        $access = self::AuthenticateItemAccess($params, $authenticator, $actionlog, $class, $item);
-        $itemobj = $access->GetItem(); $share = $access->GetShare();
-        
-        if ($share !== null && !$share->CanModify()) 
-            throw new ItemAccessDeniedException();
-        
-        $tagobj = Tag::Create($this->database, $account, $itemobj, $tag);
-        
-        if ($actionlog) $actionlog->LogDetails('tag',$tagobj->ID()); 
-        
-        return $tagobj->GetClientObject();
-    }
-    
-    /**
-     * Deletes an item tag
-     * @throws AuthenticationFailedException if not signed in
-     * @throws UnknownItemException if the given tag is not found
-     * @throws ItemAccessDeniedException if access via share and share modify is not allowed
-     */
-    protected function DeleteTag(SafeParams $params, ?Authenticator $authenticator, ?ActionLog $actionlog) : void
-    {
-        if ($authenticator === null) 
-            throw new AuthenticationFailedException();
-        
-        $id = $params->GetParam('tag',SafeParams::PARAMLOG_ALWAYS)->GetRandstr();
-        $tag = Tag::TryLoadByID($this->database, $id);
-        if ($tag === null) throw new UnknownItemException();
-
-        $access = $this->AuthenticateItemObjAccess($params, $authenticator, $actionlog, $tag->GetItem());
-        
-        $share = $access->GetShare();
-        
-        if ($share !== null && !$share->CanModify()) 
-            throw new ItemAccessDeniedException();
-        
-        if ($actionlog && $actionlog->isFullDetails()) 
-            $actionlog->LogDetails('tag', $tag->GetClientObject());
-        
-        $tag->Delete();
-    }
-    
-    /**
-     * Adds a comment to a file
-     * @see FilesApp::CommentItem()
-     */
-    protected function CommentFile(SafeParams $params, ?Authenticator $authenticator, ?ActionLog $actionlog) : array
-    {
-        return $this->CommentItem(File::class, 'file', $params, $authenticator, $actionlog);
-    }
-    
-    /**
-     * Adds a comment to a folder
-     * @see FilesApp::CommentFolder()
-     */
-    protected function CommentFolder(SafeParams $params, ?Authenticator $authenticator, ?ActionLog $actionlog) : array
-    {
-        return $this->CommentItem(Folder::class, 'folder', $params, $authenticator, $actionlog);
-    }
-    
-    /**
-     * Adds a comment to an item
-     * @param string $class item class
-     * @param string $key input param for a single item
-     * @throws AuthenticationFailedException if not signed in
-     * @throws ItemAccessDeniedException if access via share and share social is not allowed
-     * @return array Comment
-     * @see Comment::GetClientObject()
-     */
-    private function CommentItem(string $class, string $key, SafeParams $params, ?Authenticator $authenticator, ?ActionLog $actionlog) : array
-    {
-        if ($authenticator === null) 
-            throw new AuthenticationFailedException();
-        $account = $authenticator->GetAccount();
-        
-        $id = $params->GetParam($key,SafeParams::PARAMLOG_NEVER)->GetRandstr();
-        $access = self::AuthenticateItemAccess($params, $authenticator, $actionlog, $class, $id);
-        $item = $access->GetItem(); $share = $access->GetShare();
-        
-        if ($share !== null && !$share->CanSocial()) 
-            throw new ItemAccessDeniedException();
-        
-        $comment = $params->GetParam('comment')->GetHTMLText();
-        $cobj = Comment::Create($this->database, $account, $item, $comment);
-        
-        if ($actionlog) $actionlog->LogDetails('comment',$cobj->ID()); 
-        
-        return $cobj->GetClientObject();
-    }
-    
-    /**
-     * Edits an existing comment properties
-     * @throws AuthenticationFailedException if not signed in
-     * @throws UnknownItemException if the comment is not found
-     * @return array Comment
-     * @see Comment::GetClientObject()
-     */
-    protected function EditComment(SafeParams $params, ?Authenticator $authenticator) : array
-    {
-        if ($authenticator === null) 
-            throw new AuthenticationFailedException();
-        $account = $authenticator->GetAccount();
-                
-        $id = $params->GetParam('commentid',SafeParams::PARAMLOG_ALWAYS)->GetRandstr();
-        
-        $cobj = Comment::TryLoadByAccountAndID($this->database, $account, $id);
-        if ($cobj === null) throw new UnknownItemException();
-        
-        if ($params->HasParam('comment')) 
-            $cobj->SetComment($params->GetParam('comment')->GetHTMLText());
-        
-        return $cobj->GetClientObject();
-    }
-    
-    /**
-     * Deletes a comment
-     * @throws AuthenticationFailedException if not signed in
-     * @throws UnknownItemException if the comment is not found
-     */
-    protected function DeleteComment(SafeParams $params, ?Authenticator $authenticator, ?ActionLog $actionlog) : void
-    {
-        if ($authenticator === null) 
-            throw new AuthenticationFailedException();
-        $account = $authenticator->GetAccount();
-        
-        $id = $params->GetParam('commentid',SafeParams::PARAMLOG_ALWAYS)->GetRandstr();
-        
-        $cobj = Comment::TryLoadByAccountAndID($this->database, $account, $id);
-        if ($cobj === null) throw new UnknownItemException();
-        
-        if ($actionlog && $actionlog->isFullDetails()) 
-            $actionlog->LogDetails('comment', $cobj->GetClientObject());
-        
-        $cobj->Delete();
-    }
-    
-    /**
-     * Returns comments on a file
-     * @see FilesApp::GetItemComments()
-     */
-    protected function GetFileComments(SafeParams $params, ?Authenticator $auth, ?ActionLog $actionlog) : array
-    {
-        return $this->GetItemComments($this->AuthenticateFileAccess($params, $auth, $actionlog), $params);
-    }
-    
-    /**
-     * Returns comments on a folder
-     * @see FilesApp::GetItemComments()
-     */
-    protected function GetFolderComments(SafeParams $params, ?Authenticator $auth, ?ActionLog $actionlog) : array
-    {
-        return $this->GetItemComments($this->AuthenticateFolderAccess($params, $auth, $actionlog), $params);
-    }
-    
-    /**
-     * Returns comments on an item
-     * @param ItemAccess $access file or folder access object
-     * @throws ItemAccessDeniedException if access via share and can't read
-     * @return array Comment
-     * @see Comment::GetClientObject()
-     */
-    private function GetItemComments(ItemAccess $access, SafeParams $params) : array
-    {
-        $item = $access->GetItem(); $share = $access->GetShare();
-        
-        if ($share !== null && !$share->CanRead()) 
-            throw new ItemAccessDeniedException();
-        
-        $limit = $params->GetOptParam('limit',null)->GetNullUint();
-        $offset = $params->GetOptParam('offset',null)->GetNullUint();
-        
-        $comments = $item->GetComments($limit, $offset);
-
-        return array_map(function(Comment $c){ return $c->GetClientObject(); }, $comments);
-    }
-    
-    /**
-     * Returns likes on a file
-     * @see FilesApp::GetItemLikes()
-     */
-    protected function GetFileLikes(SafeParams $params, ?Authenticator $auth, ?ActionLog $actionlog) : array
-    {
-        return $this->GetItemLikes($this->AuthenticateFileAccess($params, $auth, $actionlog), $params);
-    }
-    
-    /**
-     * Returns likes on a folder
-     * @see FilesApp::GetItemLikes()
-     */
-    protected function GetFolderLikes(SafeParams $params, ?Authenticator $auth, ?ActionLog $actionlog) : array
-    {
-        return $this->GetItemLikes($this->AuthenticateFolderAccess($params, $auth, $actionlog), $params);
-    }
-    
-    /**
-     * Returns likes on an item
-     * @param ItemAccess $access file or folder access object
-     * @throws ItemAccessDeniedException if access via share and can't read
-     * @return array Like
-     * @see Like::GetClientObject()
-     */
-    private function GetItemLikes(ItemAccess $access, SafeParams $params) : array
-    {
-        $item = $access->GetItem(); $share = $access->GetShare();
-        
-        if ($share !== null && !$share->CanRead()) 
-            throw new ItemAccessDeniedException();
-        
-        $limit = $params->GetOptParam('limit',null)->GetNullUint();
-        $offset = $params->GetOptParam('offset',null)->GetNullUint();
-    
-        $likes = $item->GetLikes($limit, $offset);
-        
-        return array_map(function(Like $c){ return $c->GetClientObject(); }, $likes);
-    }
-    
-    /**
-     * Creates shares for a file
-     * @see FilesApp::ShareItem()
-     */
-    protected function ShareFile(SafeParams $params, ?Authenticator $authenticator, ?ActionLog $actionlog) : array
-    {
-        return $this->ShareItem(File::class, 'file', $params, $authenticator, $actionlog);
-    }
-    
-    /**
-     * Creates shares for a folder
-     * @see FilesApp::ShareItem()
-     */
-    protected function ShareFolder(SafeParams $params, ?Authenticator $authenticator, ?ActionLog $actionlog) : array
-    {
-        return $this->ShareItem(Folder::class, 'folder', $params, $authenticator, $actionlog);
-    }
-    
-    /**
-     * Creates shares for an item
-     * @param string $class item class
-     * @param string $key input param for a single item
-     * @throws AuthenticationFailedException if public access and public modify/upload not allowed
-     * @throws UnknownDestinationException if the given share target is not found
-     * @throws UnknownItemException if the given item to share is not found
-     * @throws EmailShareDisabledException if emailing shares is not enabled
-     * @throws ShareURLGenerateException if the URL to email could be not determined
-     * @return array Share
-     * @see Share::GetClientObject()
-     */
-    private function ShareItem(string $class, string $key, SafeParams $params, ?Authenticator $authenticator, ?ActionLog $actionlog) : array
-    {
-        if ($authenticator === null) 
-            throw new AuthenticationFailedException();
-        $account = $authenticator->GetAccount();
-        
-        $item = $params->GetParam($key,SafeParams::PARAMLOG_NEVER)->GetRandstr();
-        $access = self::AuthenticateItemAccess($params, $authenticator, $actionlog, $class, $item);
-        
-        $oldshare = $access->GetShare(); $item = $access->GetItem();
-        if ($oldshare !== null && !$oldshare->CanReshare())
-            throw new ItemAccessDeniedException();
-        
-        if (!$item->GetAllowItemSharing($account))
-            throw new ItemSharingDisabledException();
-        
-        $islink = $params->GetOptParam('link',false)->GetBool();
-        
-        if ($islink) $share = Share::CreateLink($this->database, $account, $item);
-        else
-        {
-            if ($params->HasParam('account'))
-            {
-                $acctid = $params->GetParam('account')->GetRandstr();
-                
-                if (($dest = Account::TryLoadByID($this->database, $acctid)) === null)
-                    throw new UnknownAccountException();
-            }
-            else if ($params->HasParam('group'))
-            {
-                $groupid = $params->GetParam('group')->GetRandstr();
-                
-                if (!$item->GetAllowShareToGroups($account))
-                    throw new ShareTargetDisabledException();
-                    
-                if (($dest = Group::TryLoadByID($this->database, $groupid)) === null)
-                    throw new UnknownGroupException();
-            }
-            else if ($params->GetOptParam('everyone',false)->GetBool())
-            {
-                if (!$item->GetAllowShareToEveryone($account))
-                    throw new ShareTargetDisabledException();
-                else $dest = null;
-            }
-            else throw new InvalidShareTargetException();
-            
-            $share = Share::Create($this->database, $account, $item, $dest);
-        }
-        
-        $share->SetOptions($params, $oldshare);
-        
-        if ($actionlog) $actionlog->LogDetails('share',$share->ID()); 
-        
-        $shares = array($share); $retval = $share->GetClientObject(false, true, $islink);
-        
-        if ($islink && $params->HasParam('email'))
-        {
-            if (!Limits\AccountTotal::LoadByAccount($this->database, $account, true)->GetAllowEmailShare())
-                throw new EmailShareDisabledException();
-            
-            $email = $params->GetParam('email')->GetEmail();
-                
-            $account = $authenticator->GetAccount();
-            $subject = $account->GetDisplayName()." shared files with you"; 
-            
-            $body = implode("<br />",array_map(function(Share $share)
-            {                
-                $url = $this->GetConfig()->GetAPIUrl();
-                if (!$url) throw new ShareURLGenerateException();
-                
-                $cmd = (new Input('files','download'))->AddParam('sid',$share->ID())->AddParam('skey',$share->GetAuthKey());
-                
-                return "<a href='".HTTP::GetRemoteURL($url, $cmd)."'>".$share->GetItem()->GetName()."</a>";
-            }, $shares)); 
-            
-            // TODO CLIENT - param for the client to have the URL point at the client
-            // TODO CLIENT - HTML - configure a directory where client templates reside
-
-            Emailer::LoadAny($this->database)->SendMail($subject, $body, true,
-                array(new EmailRecipient($email)), false, $account->GetEmailFrom());
-        }
-        
-        return $retval;
-    }    
-
-    /**
-     * Edits properties of an existing share
-     * @throws AuthenticationFailedException if not signed in
-     * @throws UnknownItemException if the given share is not found
-     * @throws ItemAccessDeniedException if not allowed
-     * @return array Share
-     * @see Share::GetClientObject()
-     */
-    protected function EditShare(SafeParams $params, ?Authenticator $authenticator, ?ActionLog $actionlog) : array
-    {
-        if ($authenticator === null) 
-            throw new AuthenticationFailedException();
-        $account = $authenticator->GetAccount();
-        
-        $share = Share::TryLoadByID($this->database, 
+<?php declare(strict_types=1); namespace Andromeda\Apps\Files; if (!defined('Andromeda')) die();
+
+use Andromeda\Core\{ApiPackage, BaseApp, Emailer, EmailRecipient};
+use Andromeda\Core\IOFormat\{Input, InputPath, IOInterface, Output, OutputHandler, SafeParams};
+use Andromeda\Core\IOFormat\Interfaces\HTTP;
+
+require_once(ROOT."/Core/Exceptions.php"); use Andromeda\Core\UnknownActionException;
+
+require_once(ROOT."/Apps/Files/ActionLog.php");
+require_once(ROOT."/Apps/Files/Config.php");
+require_once(ROOT."/Apps/Files/Exceptions.php");
+require_once(ROOT."/Apps/Files/ItemAccess.php");
+require_once(ROOT."/Apps/Files/Item.php");
+require_once(ROOT."/Apps/Files/File.php");
+require_once(ROOT."/Apps/Files/Folder.php");
+require_once(ROOT."/Apps/Files/Comment.php");
+require_once(ROOT."/Apps/Files/Tag.php");
+require_once(ROOT."/Apps/Files/Like.php");
+require_once(ROOT."/Apps/Files/Share.php");
+require_once(ROOT."/Apps/Files/FileUtils.php");
+
+require_once(ROOT."/Apps/Files/Limits/Filesystem.php");
+require_once(ROOT."/Apps/Files/Limits/Account.php");
+
+require_once(ROOT."/Apps/Files/Filesystem/FSManager.php"); use Andromeda\Apps\Files\Filesystem\FSManager;
+require_once(ROOT."/Apps/Files/Storage/Exceptions.php"); use Andromeda\Apps\Files\Storage\{FileReadFailedException, FileWriteFailedException};
+require_once(ROOT."/Apps/Files/Storage/Storage.php"); use Andromeda\Apps\Files\Storage\Storage;
+
+require_once(ROOT."/Apps/Accounts/Account.php"); use Andromeda\Apps\Accounts\Account;
+require_once(ROOT."/Apps/Accounts/Groups/Group.php"); use Andromeda\Apps\Accounts\Groups\Group;
+require_once(ROOT."/Apps/Accounts/Authenticator.php"); use Andromeda\Apps\Accounts\Authenticator;
+require_once(ROOT."/Apps/Accounts/Exceptions.php"); use Andromeda\Apps\Accounts\{AuthenticationFailedException, UnknownAccountException, UnknownGroupException};
+
+/**
+ * App that provides user-facing filesystem services.
+ * 
+ * Provides a general filesystem API for managing files and folders,
+ * as well as admin-level functions like managing filesystems and config.
+ * 
+ * Supports features like random-level byte access, multiple (user or admin-added)
+ * filesystems with various backend storage drivers, social features including
+ * likes and comments, sharing of content via links or to users or groups,
+ * configurable rules per-account or per-filesystem, and granular statistics
+ * gathering and limiting for accounts/groups/filesystems.
+ * @extends InstalledApp<Config>
+ */
+class FilesApp extends BaseApp
+{
+    public function getName() : string { return 'files'; }
+
+    public function getVersion() : string { return andromeda_version; }
+    
+    /** @return class-string<ActionLog> */
+    public function getLogClass() : string { return ActionLog::class; }
+
+    public function getUsage() : array 
+    { 
+        return array(
+            'getconfig',
+            'setconfig '.Config::GetSetConfigUsage(),
+            '- AUTH for shared items: --sid id [--skey randstr] [--spassword raw]',
+            'upload (--file% path [name] | --file- --name fsname) --parent id [--overwrite bool]',
+            'download --file id [--fstart uint] [--flast int] [--debugdl bool]',
+            'ftruncate --file id --size uint',
+            'writefile (--data% path | --data-) --file id [--offset uint]',
+            'getfilelikes --file id [--limit ?uint] [--offset ?uint]',
+            'getfolderlikes --folder id [--limit ?uint] [--offset ?uint]',
+            'getfilecomments --file id [--limit ?uint] [--offset ?uint]',
+            'getfoldercomments --folder id [--limit ?uint] [--offset ?uint]',
+            'filemeta --file id [--details bool]',
+            'getfolder [--folder id | --filesystem id] [--files bool] [--folders bool] [--recursive bool] [--limit ?uint] [--offset ?uint] [--details bool]',
+            'getitembypath --path fspath [--folder id | --filesystem id] [--isfile bool]',
+            'editfilemeta --file id [--description ?text]',
+            'editfoldermeta --folder id [--description ?text]',
+            'ownfile --file id',
+            'ownfolder --folder id',
+            'createfolder --parent id --name fsname',
+            'deletefile --file id',
+            'deletefolder --folder id',
+            'renamefile --file id --name fsname [--overwrite bool] [--copy bool]',
+            'renamefolder --folder id --name fsname [--overwrite bool] [--copy bool]',
+            'movefile --parent id --file id  [--overwrite bool] [--copy bool]',
+            'movefolder --parent id --folder id [--overwrite bool] [--copy bool]',
+            'likefile --file id --value ?bool',
+            'likefolder --folder id --value ?bool',
+            'tagfile --file id --tag alphanum',
+            'tagfolder --folder id --tag alphanum',
+            'deletetag --tag id',
+            'commentfile --file id --comment text',
+            'commentfolder --folder id --comment text',
+            'editcomment --commentid id [--comment text]',
+            'deletecomment --commentid id',
+            'sharefile --file id (--link bool [--email email] | --account id | --group id | --everyone bool) '.Share::GetSetOptionsUsage(),
+            'sharefolder --folder id (--link bool [--email email] | --account id | --group id | --everyone bool) '.Share::GetSetOptionsUsage(),
+            'editshare --share id '.Share::GetSetOptionsUsage(),
+            'deleteshare --share id',
+            'shareinfo --sid id [--skey randstr] [--spassword raw]',
+            'getshares [--mine bool]',
+            'getadopted',
+            'getfilesystem [--filesystem id] [--activate bool]',
+            'getfilesystems [--everyone bool [--limit ?uint] [--offset ?uint]]',
+            'createfilesystem '.FSManager::GetCreateUsage(),
+            ...array_map(function($u){ return "(createfilesystem) $u"; }, FSManager::GetCreateUsages()),
+            'deletefilesystem --filesystem id --auth_password raw [--unlink bool]',
+            'editfilesystem --filesystem id '.FSManager::GetEditUsage(),
+            ...array_map(function($u){ return "(editfilesystem) $u"; }, FSManager::GetEditUsages()),
+            'getlimits [--account ?id | --group ?id | --filesystem ?id] [--limit ?uint] [--offset ?uint]',
+            'gettimedlimits [--account ?id | --group ?id | --filesystem ?id] [--limit ?uint] [--offset ?uint]',
+            'gettimedstatsfor [--account id | --group id | --filesystem id] --timeperiod uint [--limit ?uint] [--offset ?uint]',
+            'gettimedstatsat (--account ?id | --group ?id | --filesystem ?id) --timeperiod uint --matchtime uint [--limit ?uint] [--offset ?uint]',
+            'configlimits (--account id | --group id | --filesystem id) '.Limits\Total::BaseConfigUsage(),
+            "(configlimits) --account id ".Limits\AccountTotal::GetConfigUsage(),
+            "(configlimits) --group id ".Limits\GroupTotal::GetConfigUsage(),
+            "(configlimits) --filesystem id ".Limits\FilesystemTotal::GetConfigUsage(),
+            'configtimedlimits (--account id | --group id | --filesystem id) '.Limits\Timed::BaseConfigUsage(),
+            "(configtimedlimits) --account id ".Limits\AccountTimed::GetConfigUsage(),
+            "(configtimedlimits) --group id ".Limits\GroupTimed::GetConfigUsage(),
+            "(configtimedlimits) --filesystem id ".Limits\FilesystemTimed::GetConfigUsage(),
+            'purgelimits (--account id | --group id | --filesystem id)',
+            'purgetimedlimits (--account id | --group id | --filesystem id) --period uint',
+        ); 
+    }
+    
+    public function __construct(ApiPackage $api)
+    {
+        parent::__construct($api);
+        
+        $this->config = Config::GetInstance($this->database);
+    }
+    
+    public function commit() : void { Storage::commitAll(); }    
+    public function rollback() : void { Storage::rollbackAll(); }
+    
+    /**
+     * {@inheritDoc}
+     * @throws UnknownActionException if the given action is not valid
+     * @see BaseApp::Run()
+     */
+    public function Run(Input $input)
+    {
+        $authenticator = Authenticator::TryAuthenticate(
+            $this->database, $input, $this->API->GetInterface());
+        
+        $actionlog = null; if (($reqlog = $this->API->GetRequestLog()) !== null)
+        {
+            $actionlog = $reqlog->LogAction($input, self::getLogClass())->SetAuth($authenticator);
+        }
+        
+        $params = $input->GetParams();
+
+        switch($input->GetAction())
+        {
+            case 'getconfig': return $this->RunGetConfig($authenticator);
+            case 'setconfig': return $this->RunSetConfig($params, $authenticator);
+            
+            case 'upload':     return $this->UploadFile($input, $authenticator, $actionlog);  
+            case 'download':   $this->DownloadFile($params, $authenticator, $actionlog); return;
+            case 'ftruncate':  return $this->TruncateFile($params, $authenticator, $actionlog);
+            case 'writefile':  return $this->WriteToFile($input, $authenticator, $actionlog);
+            case 'createfolder':  return $this->CreateFolder($params, $authenticator, $actionlog);
+            
+            case 'getfilelikes':   return $this->GetFileLikes($params, $authenticator, $actionlog);
+            case 'getfolderlikes': return $this->GetFolderLikes($params, $authenticator, $actionlog);
+            case 'getfilecomments':   return $this->GetFileComments($params, $authenticator, $actionlog);
+            case 'getfoldercomments': return $this->GetFolderComments($params, $authenticator, $actionlog);
+            
+            case 'filemeta':      return $this->GetFileMeta($params, $authenticator, $actionlog);
+            case 'getfolder':     return $this->GetFolder($params, $authenticator, $actionlog);
+            case 'getitembypath': return $this->GetItemByPath($params, $authenticator, $actionlog);
+            
+            case 'ownfile':   return $this->OwnFile($params, $authenticator, $actionlog);
+            case 'ownfolder': return $this->OwnFolder($params, $authenticator, $actionlog);
+            
+            case 'editfilemeta':   return $this->EditFileMeta($params, $authenticator, $actionlog);
+            case 'editfoldermeta': return $this->EditFolderMeta($params, $authenticator, $actionlog);
+           
+            case 'deletefile':   $this->DeleteFile($params, $authenticator, $actionlog); return;
+            case 'deletefolder': $this->DeleteFolder($params, $authenticator, $actionlog); return;
+            case 'renamefile':   return $this->RenameFile($params, $authenticator, $actionlog);
+            case 'renamefolder': return $this->RenameFolder($params, $authenticator, $actionlog);
+            case 'movefile':     return $this->MoveFile($params, $authenticator, $actionlog);
+            case 'movefolder':   return $this->MoveFolder($params, $authenticator, $actionlog);
+            
+            case 'likefile':      return $this->LikeFile($params, $authenticator, $actionlog);
+            case 'likefolder':    return $this->LikeFolder($params, $authenticator, $actionlog);
+            case 'tagfile':       return $this->TagFile($params, $authenticator, $actionlog);
+            case 'tagfolder':     return $this->TagFolder($params, $authenticator, $actionlog);
+            case 'deletetag':     $this->DeleteTag($params, $authenticator, $actionlog); return;
+            case 'commentfile':   return $this->CommentFile($params, $authenticator, $actionlog);
+            case 'commentfolder': return $this->CommentFolder($params, $authenticator, $actionlog);
+            case 'editcomment':   return $this->EditComment($params, $authenticator);
+            case 'deletecomment': $this->DeleteComment($params, $authenticator, $actionlog); return;
+            
+            case 'sharefile':    return $this->ShareFile($params, $authenticator, $actionlog);
+            case 'sharefolder':  return $this->ShareFolder($params, $authenticator, $actionlog);
+            case 'editshare':    return $this->EditShare($params, $authenticator, $actionlog);
+            case 'deleteshare':  $this->DeleteShare($params, $authenticator, $actionlog); return;
+            case 'shareinfo':    return $this->ShareInfo($params, $authenticator, $actionlog);
+            case 'getshares':   return $this->GetShares($params, $authenticator);
+            case 'getadopted':  return $this->GetAdopted($authenticator);
+            
+            case 'getfilesystem':  return $this->GetFilesystem($params, $authenticator, $actionlog);
+            case 'getfilesystems': return $this->GetFilesystems($params, $authenticator);
+            case 'createfilesystem': return $this->CreateFilesystem($input, $authenticator, $actionlog);
+            case 'deletefilesystem': $this->DeleteFilesystem($params, $authenticator, $actionlog); return;
+            case 'editfilesystem':   return $this->EditFilesystem($input, $authenticator);
+            
+            case 'getlimits':      return $this->GetLimits($params, $authenticator);
+            case 'gettimedlimits': return $this->GetTimedLimits($params, $authenticator);
+            case 'gettimedstatsfor': return $this->GetTimedStatsFor($params, $authenticator);
+            case 'gettimedstatsat':  return $this->GetTimedStatsAt($params, $authenticator);
+            case 'configlimits':      return $this->ConfigLimits($params, $authenticator);
+            case 'configtimedlimits': return $this->ConfigTimedLimits($params, $authenticator);
+            case 'purgelimits':      $this->PurgeLimits($params, $authenticator); return;
+            case 'purgetimedlimits': $this->PurgeTimedLimits($params, $authenticator); return;
+            
+            default: throw new UnknownActionException($input->GetAction());
+        }
+    }
+    
+    /** Returns an ItemAccess authenticating the given file ID (or null to get from input), throws exceptions on failure */
+    private function AuthenticateFileAccess(SafeParams $params, ?Authenticator $auth, ?ActionLog $actionlog, ?string $id = null) : ItemAccess 
+    {
+        $id ??= $params->GetParam('file',SafeParams::PARAMLOG_NEVER)->GetRandstr();
+        return $this->AuthenticateItemAccess($params, $auth, $actionlog, File::class, $id);
+    }
+
+    /** Returns an ItemAccess authenticating the given folder ID (or null to get from input), throws exceptions on failure */
+    private function AuthenticateFolderAccess(SafeParams $params, ?Authenticator $auth, ?ActionLog $actionlog, ?string $id = null, bool $isParent = false) : ItemAccess 
+    { 
+        $id ??= $params->GetParam('folder',SafeParams::PARAMLOG_NEVER)->GetRandstr();
+        return $this->AuthenticateItemAccess($params, $auth, $actionlog, Folder::class, $id, $isParent);
+    }
+        
+    /** Returns an ItemAccess authenticating the given folder ID (or null to get from input), returns null on failure */
+    private function TryAuthenticateFolderAccess(SafeParams $params, ?Authenticator $auth, ?ActionLog $actionlog, ?string $id = null, bool $isParent = false) : ?ItemAccess 
+    {
+        $id ??= $params->GetOptParam('folder',SafeParams::PARAMLOG_NEVER)->GetRandstr();
+        return $this->TryAuthenticateItemAccess($params, $auth, $actionlog, Folder::class, $id, $isParent);
+    }    
+    
+    /** Throws an unknown file/folder exception if given, else item exception */
+    private static function UnknownItemException(?string $class = null) : void
+    {
+        switch ($class)
+        {
+            case File::class: throw new UnknownFileException();
+            case Folder::class: throw new UnknownFolderException();
+            default: throw new UnknownItemException();
+        }
+    }
+    
+    /** Returns an ItemAccess authenticating the given item class/ID, throws exceptions on failure */
+    private function AuthenticateItemAccess(SafeParams $params, ?Authenticator $auth, ?ActionLog $actionlog, string $class, ?string $id, bool $isParent = false) : ItemAccess 
+    {
+        $item = null; if ($id !== null)
+        {
+            $item = $class::TryLoadByID($this->database, $id);
+            
+            if ($item === null) self::UnknownItemException($class);
+        }
+        
+        $access = ItemAccess::Authenticate($this->database, $params, $auth, $item); 
+
+        if (!is_a($access->GetItem(), $class)) self::UnknownItemException($class);
+        
+        if ($actionlog) $actionlog->LogAccess($access->GetItem(), $access->GetShare(), $isParent); 
+        
+        return $access;
+    }
+        
+    /** Returns an ItemAccess authenticating the given item class/ID, returns null on failure */
+    private function TryAuthenticateItemAccess(SafeParams $params, ?Authenticator $auth, ?ActionLog $actionlog, string $class, ?string $id, bool $isParent = false) : ?ItemAccess 
+    {
+        $item = null; if ($id !== null)
+        {
+            $item = $class::TryLoadByID($this->database, $id);
+            
+            if ($item === null) self::UnknownItemException($class);
+        }
+        
+        $access = ItemAccess::TryAuthenticate($this->database, $params, $auth, $item); 
+        
+        if ($access !== null && !is_a($access->GetItem(), $class)) return null;
+        
+        if ($actionlog && $access !== null) 
+            $actionlog->LogAccess($access->GetItem(), $access->GetShare(), $isParent);
+        
+        return $access;
+    }
+    
+    /** Returns an ItemAccess authenticating the given already-loaded object */
+    private function AuthenticateItemObjAccess(SafeParams $params, ?Authenticator $auth, ?ActionLog $actionlog, Item $item, bool $isParent = false) : ItemAccess
+    {
+        $access = ItemAccess::Authenticate($this->database, $params, $auth, $item);
+        
+        if ($actionlog) $actionlog->LogAccess($access->GetItem(), $access->GetShare(), $isParent);
+        
+        return $access;
+    }
+
+    /**
+     * Gets config for this app
+     * @return array Config
+     * @see Config::GetClientObject()
+     */
+    protected function GetConfig(?Authenticator $authenticator) : array
+    {
+        $admin = $authenticator !== null && $authenticator->isAdmin();
+        
+        return $this->GetConfig()->GetClientObject($admin);
+    }
+    
+    /**
+     * Sets config for this app
+     * @throws AuthenticationFailedException if not admin
+     * @return array Config
+     * @see Config::GetClientObject()
+     */
+    protected function SetConfig(SafeParams $params, ?Authenticator $authenticator) : array
+    {
+        if ($authenticator === null) throw new AuthenticationFailedException();
+        
+        $authenticator->RequireAdmin();
+
+        return $this->GetConfig()->SetConfig($params)->GetClientObject(true);
+    }
+    
+    /**
+     * Uploads a new file to the given folder. Bandwidth is counted.
+     * @throws AuthenticationFailedException if not signed in and public upload not allowed
+     * @throws ItemAccessDeniedException if accessing via share and share does not allow upload
+     * @return array File newly created file
+     * @see File::GetClientObject()
+     */
+    protected function UploadFile(Input $input, ?Authenticator $authenticator, ?ActionLog $actionlog) : array
+    {
+        $params = $input->GetParams();
+        
+        $account = ($authenticator === null) ? null : $authenticator->GetAccount();
+        
+        $parentid = $params->HasParam('parent') ? $params->GetParam('parent',SafeParams::PARAMLOG_NEVER)->GetRandstr() : null;
+        $paccess = $this->AuthenticateFolderAccess($params, $authenticator, $actionlog, $parentid, true);
+        $parent = $paccess->GetFolder(); $share = $paccess->GetShare();
+        
+        if (!$authenticator && !$parent->GetAllowPublicUpload())
+            throw new AuthenticationFailedException();
+        
+        $overwrite = $params->GetOptParam('overwrite',false)->GetBool();
+        
+        if ($share !== null && (!$share->CanUpload() || ($overwrite && !$share->CanModify()))) 
+            throw new ItemAccessDeniedException();
+        
+        $owner = ($share !== null && !$share->KeepOwner()) ? $parent->GetOwner() : $account;
+        
+        $infile = $input->GetFile('file');
+        
+        if ($infile instanceof InputPath)
+        {
+            $parent->CountBandwidth($infile->GetSize());
+            
+            $fileobj = File::Import($this->database, $parent, $owner, $infile, $overwrite);
+        }
+        else // can't import handles directly
+        {
+            //$name = $params->GetParam('name')->GetFSName();
+            $name = $infile->GetName(); // TODO check not null! used to have above
+            
+            if (!($handle = $infile->GetHandle())) throw new FileReadFailedException();
+            
+            $fileobj = File::Create($this->database, $parent, $owner, $name, $overwrite);
+            
+            FileUtils::ChunkedWrite($this->database, $handle, $fileobj, 0); fclose($handle);
+        }
+        
+        if ($actionlog) $actionlog->LogDetails('file',$fileobj->ID()); 
+        
+        return $fileobj->GetClientObject(($owner === $account));
+    }
+    
+    /**
+     * Downloads a file or part of a file
+     * 
+     * Can accept an input byte range. Also accepts the HTTP_RANGE header.
+     * @throws ItemAccessDeniedException if accessing via share and read is not allowed
+     * @throws InvalidDLRangeException if the given byte range is invalid
+     */
+    protected function DownloadFile(SafeParams $params, ?Authenticator $authenticator, ?ActionLog $actionlog) : void
+    {
+        // TODO CLIENT - since this is not AJAX, we might want to redirect to a page when doing a 404, etc. - better than plaintext - use appurl config
+        
+        $debugdl = $params->GetOptParam('debugdl',false)->GetBool() &&
+            $this->API->GetDebugLevel(true) >= \Andromeda\Core\Config::ERRLOG_DETAILS;
+        
+        // debugdl disables file output printing and instead does a normal JSON return
+        if (!$debugdl) $this->API->GetInterface()->SetOutputMode(IOInterface::OUTPUT_PLAIN);
+        
+        $access = $this->AuthenticateFileAccess($params, $authenticator, $actionlog); 
+        $file = $access->GetFile(); $share = $access->GetShare();
+        
+        if ($share !== null && !$share->CanRead()) throw new ItemAccessDeniedException();
+
+        // first determine the byte range to read
+        $fsize = $file->GetSize();
+        $fstart = $params->GetOptParam('fstart',0,SafeParams::PARAMLOG_NEVER)->GetUint(); // logged below
+        $flast  = $params->GetOptParam('flast',$fsize-1,SafeParams::PARAMLOG_NEVER)->GetInt(); // logged below
+        
+        if (isset($_SERVER['HTTP_RANGE']))
+        {
+            $ranges = explode('=',$_SERVER['HTTP_RANGE']);
+            if (count($ranges) != 2 || trim($ranges[0]) != "bytes")
+                throw new InvalidDLRangeException();
+            
+            $ranges = explode('-',$ranges[1]);
+            if (count($ranges) != 2) throw new InvalidDLRangeException();
+            
+            $fstart = (int)$ranges[0]; 
+            $flast2 = (int)$ranges[1]; 
+            if ($flast2) $flast = $flast2;
+        }
+
+        if ($fstart < 0 || $flast+1 < $fstart || $flast >= $fsize)
+            throw new InvalidDLRangeException();
+
+        if ($actionlog) $actionlog->LogDetails('fstart',$fstart)->LogDetails('flast',$flast);
+        
+        // check required bandwidth ahead of time
+        $length = $flast-$fstart+1;
+        $file->CheckBandwidth($length);
+
+        if ($flast === $fsize-1) // the end of the file
+            $file->CountDownload(($share !== null));
+        
+        // send necessary headers
+        if (!$debugdl)
+        {
+            if ($fstart != 0 || $flast != $fsize-1)
+            {
+                http_response_code(206);
+                header("Content-Range: bytes $fstart-$flast/$fsize");
+            }
+            
+            header("Content-Length: $length");
+            header("Accept-Ranges: bytes");
+            header("Content-Type: application/octet-stream");
+            header('Content-Disposition: attachment; filename="'.$file->GetName().'"');
+            header('Content-Transfer-Encoding: binary');
+        }
+
+        // register the data output to happen after the main commit so that we don't get to the
+        // end of the download and then fail to insert a stats row and miss counting bandwidth
+        $this->API->GetInterface()->RegisterOutputHandler(new OutputHandler(
+            function() use($debugdl,$length){ return $debugdl ? null : $length; },
+            function(Output $output) use($file,$fstart,$flast,$debugdl)
+        {            
+            set_time_limit(0); ignore_user_abort(true);
+            
+            FileUtils::ChunkedRead($this->database,$file,$fstart,$flast,$debugdl);
+        }));
+    }
+        
+    /**
+     * Writes new data to an existing file - data is posted as a file
+     * 
+     * If no offset is given, the default is to append the file (offset = file size)
+     * DO NOT use this in a multi-action transaction as the underlying FS cannot fully rollback writes.
+     * The FS will restore the original size of the file but writes within the original size are permanent.
+     * @throws AuthenticationFailedException if public access and public modify is not allowed
+     * @throws RandomWriteDisabledException if random write is not allowed on the file
+     * @throws ItemAccessDeniedException if acessing via share and share doesn't allow modify
+     * @return array File
+     * @see File::GetClientObject()
+     */
+    protected function WriteToFile(Input $input, ?Authenticator $authenticator, ?ActionLog $actionlog) : array
+    {
+        $params = $input->GetParams();
+        
+        $access = $this->AuthenticateFileAccess($params, $authenticator, $actionlog);
+        $file = $access->GetFile(); $share = $access->GetShare();
+        
+        $account = $authenticator ? $authenticator->GetAccount() : null;
+        
+        $wstart = $params->GetOptParam('offset',$file->GetSize(),SafeParams::PARAMLOG_NEVER)->GetUint();
+        
+        if ($actionlog) $actionlog->LogDetails('wstart',$wstart);
+        
+        $infile = $input->GetFile('data');
+        
+        if ($infile instanceof InputPath)
+        {
+            $file->CountBandwidth($infile->GetSize());
+        }
+        
+        if (!$account && !$file->GetAllowPublicModify())
+            throw new AuthenticationFailedException();
+            
+        if ($share !== null && !$share->CanModify()) 
+            throw new ItemAccessDeniedException();   
+
+        if ($infile instanceof InputPath && !$wstart && $infile->GetSize() >= $file->GetSize())
+        {
+            // for a full overwrite, we can call SetContents for efficiency
+            if ($share !== null && !$share->CanUpload())
+                throw new ItemAccessDeniedException();
+            
+            return $file->SetContents($infile)->GetClientObject(($share === null));
+        }
+        else
+        {
+            // require randomWrite permission if not appending
+            if ($wstart != $file->GetSize() && !$file->GetAllowRandomWrite($account))
+                throw new RandomWriteDisabledException();
+            
+            if (!($handle = $infile->GetHandle())) 
+                throw new FileReadFailedException();
+            
+            $wlength = FileUtils::ChunkedWrite($this->database, $handle, $file, $wstart); fclose($handle);
+            
+            if ($infile instanceof InputPath && $wlength !== $infile->GetSize())
+                throw new FileWriteFailedException();
+            
+            if ($actionlog) $actionlog->LogDetails('wlength',$wlength);
+            
+            return $file->GetClientObject(($share === null));
+        }
+    }
+
+    /**
+     * Truncates (resizes a file)
+     * 
+     * DO NOT use this in a multi-action transaction as the underlying FS cannot fully rollback truncates.
+     * The FS will restore the original size of the file but if the file was shrunk, data will be zeroed.
+     * @throws AuthenticationFailedException if public access and public modify is not allowed
+     * @throws RandomWriteDisabledException if random writes are not enabled on the file
+     * @throws ItemAccessDeniedException if access via share and share does not allow modify
+     * @return array File
+     * @see File::GetClientObject()
+     */
+    protected function TruncateFile(SafeParams $params, ?Authenticator $authenticator, ?ActionLog $actionlog) : array
+    {        
+        $access = $this->AuthenticateFileAccess($params, $authenticator, $actionlog);
+        $file = $access->GetFile(); $share = $access->GetShare();
+
+        $account = $authenticator ? $authenticator->GetAccount() : null;
+        
+        if (!$account && !$file->GetAllowPublicModify())
+            throw new AuthenticationFailedException();
+        
+        if (!$file->GetAllowRandomWrite($account))
+            throw new RandomWriteDisabledException();
+            
+        if ($share !== null && !$share->CanModify()) 
+            throw new ItemAccessDeniedException();
+
+        $file->SetSize($params->GetParam('size',SafeParams::PARAMLOG_ALWAYS)->GetUint()); 
+        // TODO shouldn't really log this ... also remove logging of file write offsets, download offsets, etc. 
+        
+        return $file->GetClientObject(($share === null));
+    }
+
+    /**
+     * Returns file metadata
+     * @throws ItemAccessDeniedException if accessing via share and reading is not allowed
+     * @return array File
+     * @see File::GetClientObject()
+     */
+    protected function GetFileMeta(SafeParams $params, ?Authenticator $authenticator, ?ActionLog $actionlog) : array
+    {
+        $access = $this->AuthenticateFileAccess($params, $authenticator, $actionlog);
+        $file = $access->GetFile(); $share = $access->GetShare();
+
+        if ($share !== null && !$share->CanRead()) 
+            throw new ItemAccessDeniedException();
+        
+        $details = $params->GetOptParam('details',false)->GetBool();
+        
+        return $file->GetClientObject(($share === null), $details);
+    }
+
+    /**
+     * Lists folder metadata and optionally the items in a folder (or filesystem root)
+     * @throws ItemAccessDeniedException if accessing via share and reading is not allowed
+     * @throws AuthenticationFailedException if public access and no folder ID is given
+     * @throws UnknownFilesystemException if the given filesystem does not exist
+     * @throws UnknownFolderException if the given folder does not exist
+     * @return array Folder
+     * @see Folder::GetClientObject()
+     */
+    protected function GetFolder(SafeParams $params, ?Authenticator $authenticator, ?ActionLog $actionlog) : array
+    {
+        if ($params->HasParam('folder'))
+        {
+            $fid = $params->GetParam('folder',SafeParams::PARAMLOG_NEVER)->GetRandstr();
+            $access = $this->AuthenticateFolderAccess($params, $authenticator, $actionlog, $fid);
+            $folder = $access->GetFolder(); $share = $access->GetShare();
+            
+            if ($share !== null && !$share->CanRead()) 
+                throw new ItemAccessDeniedException();
+        }
+        else
+        {
+            if ($authenticator === null) 
+                throw new AuthenticationFailedException();
+            $account = $authenticator->GetAccount();
+            
+            $filesystem = $params->HasParam('filesystem') ? $params->GetParam('filesystem')->GetRandstr() : null;
+            
+            if ($filesystem !== null)
+            {
+                $filesystem = FSManager::TryLoadByAccountAndID($this->database, $account, $filesystem, true);  
+                if ($filesystem === null) throw new UnknownFilesystemException();
+            }
+                
+            $folder = RootFolder::GetRootByAccountAndFS($this->database, $account, $filesystem);
+            
+            if ($actionlog) $actionlog->LogAccess($folder, null);
+        }
+
+        if ($folder === null) 
+            throw new UnknownFolderException();
+        
+        $files = $params->GetOptParam('files',true)->GetBool();
+        $folders = $params->GetOptParam('folders',true)->GetBool();
+        $recursive = $params->GetOptParam('recursive',false)->GetBool();
+        
+        $limit = $params->GetOptParam('limit',null)->GetNullUint();
+        $offset = $params->GetOptParam('offset',null)->GetNullUint();
+        
+        $details = $params->GetOptParam('details',false)->GetBool();
+        
+        $public = isset($share) && $share !== null;
+
+        if ($public && ($files || $folders)) $folder->CountPublicVisit();
+        
+        return $folder->GetClientObject(!$public,$details,$files,$folders,$recursive,$limit,$offset);
+    }
+
+    /**
+     * Reads an item by a path (rather than by ID) - can specify a root folder or filesystem
+     * 
+     * NOTE that /. and /.. have no special meaning - no traversal allowed
+     * @throws ItemAccessDeniedException if access via share and read is not allowed
+     * @throws AuthenticationFailedException if public access and no root is given
+     * @throws UnknownFilesystemException if the given filesystem is not found
+     * @throws UnknownFolderException if the given folder is not found
+     * @throws UnknownItemException if the given item path is invalid
+     * @return array File|Folder with {isfile:bool}
+     * @see File::GetClientObject()
+     * @see Folder::GetClientObject()
+     */
+    protected function GetItemByPath(SafeParams $params, ?Authenticator $authenticator, ?ActionLog $actionlog) : array
+    {
+        $share = null; if (($raccess = $this->TryAuthenticateFolderAccess($params, $authenticator, $actionlog)) !== null)
+        {
+            $folder = $raccess->GetFolder(); $share = $raccess->GetShare();
+            if ($share !== null && !$share->CanRead()) 
+                throw new ItemAccessDeniedException();
+        }
+        else // no root folder given
+        {
+            if ($authenticator === null) 
+                throw new AuthenticationFailedException();
+            $account = $authenticator->GetAccount();
+
+            $filesystem = $params->HasParam('filesystem') ? $params->GetParam('filesystem')->GetRandstr() : null;
+            
+            if ($filesystem !== null)
+            {
+                $filesystem = FSManager::TryLoadByID($this->database, $filesystem);
+                if ($filesystem === null) throw new UnknownFilesystemException();
+            }
+            
+            $folder = RootFolder::GetRootByAccountAndFS($this->database, $account, $filesystem);
+
+            if ($actionlog) $actionlog->LogAccess($folder, null);
+        }        
+        
+        if ($folder === null) 
+            throw new UnknownFolderException();
+        
+        $path = $params->GetParam('path')->GetFSPath();
+        $path = array_filter(explode('/',$path)); $name = array_pop($path);
+
+        foreach ($path as $subfolder) // TODO specifically disallow . and ..
+        {
+            $subfolder = Folder::TryLoadByParentAndName($this->database, $folder, $subfolder);
+            
+            if ($subfolder === null) 
+                throw new UnknownFolderException();
+            else $folder = $subfolder;
+        }
+        
+        $item = null; $isfile = $params->HasParam('isfile') ? $params->GetParam('isfile')->GetBool() : null;
+        // TODO can just load item here and get rid of --isfile input
+        
+        if ($name === null) 
+        {
+            $item = ($isfile !== true) ? $folder : null; // trailing / for folder
+        }
+        else
+        {
+            if ($isfile === null || $isfile) 
+                $item = File::TryLoadByParentAndName($this->database, $folder, $name);
+            else if ($item === null && !$isfile)
+                $item = Folder::TryLoadByParentAndName($this->database, $folder, $name);
+        }
+        
+        if ($item === null) 
+            throw new UnknownItemException();
+
+        if ($item instanceof File) 
+        {
+            $retval = $item->GetClientObject(($share === null));
+        }
+        else if ($item instanceof Folder)
+        {
+            if ($share !== null) $item->CountPublicVisit();
+            $retval = $item->GetClientObject(($share === null),false,true,true);
+        }
+        
+        $retval['isfile'] = ($item instanceof File); return $retval;
+    }
+    
+    /**
+     * Edits file metadata
+     * @see FilesApp::EditItemMeta()
+     */
+    protected function EditFileMeta(SafeParams $params, ?Authenticator $auth, ?ActionLog $actionlog) : ?array
+    {
+        return $this->EditItemMeta($this->AuthenticateFileAccess($params, $auth, $actionlog), $params);
+    }
+    
+    /**
+     * Edits folder metadata
+     * @see FilesApp::EditItemMeta()
+     */
+    protected function EditFolderMeta(SafeParams $params, ?Authenticator $auth, ?ActionLog $actionlog) : ?array
+    {
+        return $this->EditItemMeta($this->AuthenticateFolderAccess($params, $auth, $actionlog), $params);
+    }
+    
+    /**
+     * Edits item metadata
+     * @param ItemAccess $access access object for item
+     * @throws ItemAccessDeniedException if accessing via share and can't modify
+     * @return array Item
+     * @see Item::GetClientObject()
+     */
+    private function EditItemMeta(ItemAccess $access, SafeParams $params) : array
+    {
+        $item = $access->GetItem(); $share = $access->GetShare();
+        
+        if ($share !== null && !$share->CanModify()) 
+            throw new ItemAccessDeniedException();
+        
+        if ($params->HasParam('description')) 
+            $item->SetDescription($params->GetParam('description')->GetNullHTMLText());
+        
+        return $item->GetClientObject(($share === null));
+    }    
+    
+    /**
+     * Takes ownership of a file
+     * @return array File
+     * @see File::GetClientObject()
+     */
+    protected function OwnFile(SafeParams $params, ?Authenticator $authenticator, ?ActionLog $actionlog) : array
+    {
+        if ($authenticator === null) 
+            throw new AuthenticationFailedException();
+        $account = $authenticator->GetAccount();
+        
+        $id = $params->GetParam('file',SafeParams::PARAMLOG_NEVER)->GetRandstr();
+        
+        $file = File::TryLoadByID($this->database, $id);
+        if ($file === null) throw new UnknownFileException();
+        
+        if ($file->isWorldAccess() || $file->GetParent()->GetOwner() !== $account)
+            throw new ItemAccessDeniedException();
+            
+        if ($actionlog) $actionlog->LogAccess($file, null);
+            
+        return $file->SetOwner($account)->GetClientObject(true);
+    }
+    
+    /**
+     * Takes ownership of a folder
+     * @return array Folder
+     * @see Folder::GetClientObject()
+     */
+    protected function OwnFolder(SafeParams $params, ?Authenticator $authenticator, ?ActionLog $actionlog) : array
+    {
+        if ($authenticator === null) 
+            throw new AuthenticationFailedException();
+        $account = $authenticator->GetAccount();
+        
+        $id = $params->GetParam('folder',SafeParams::PARAMLOG_NEVER)->GetRandstr();
+        
+        $folder = Folder::TryLoadByID($this->database, $id);
+        if ($folder === null) throw new UnknownFolderException();
+        
+        if ($folder->isWorldAccess()) 
+            throw new ItemAccessDeniedException();
+        
+        $actionlog->LogAccess($folder, null);
+        
+        $parent = $folder->GetParent();
+        if ($parent === null || $parent->GetOwner() !== $account)
+            throw new ItemAccessDeniedException();
+            
+        if ($params->GetOptParam('recursive',false)->GetBool())
+        {
+            $folder->SetOwnerRecursive($account);
+        }
+        else $folder->SetOwner($account);
+        
+        return $folder->SetOwner($account)->GetClientObject(true);
+    }    
+
+    /**
+     * Creates a folder in the given parent
+     * @throws AuthenticationFailedException if public access and public upload not allowed
+     * @throws ItemAccessDeniedException if accessing via share and share upload not allowed
+     * @return array Folder
+     * @see Folder::GetClientObject()
+     */
+    protected function CreateFolder(SafeParams $params, ?Authenticator $authenticator, ?ActionLog $actionlog) : array
+    {
+        $account = ($authenticator === null) ? null : $authenticator->GetAccount();
+        
+        $parentid = $params->HasParam('parent') ? $params->GetParam('parent',SafeParams::PARAMLOG_NEVER)->GetRandstr() : null;
+        $access = $this->AuthenticateFolderAccess($params, $authenticator, $actionlog, $parentid, true);
+        $parent = $access->GetFolder(); $share = $access->GetShare();
+        
+        if (!$authenticator && !$parent->GetAllowPublicUpload())
+            throw new AuthenticationFailedException();
+        
+        if ($share !== null && !$share->CanUpload()) 
+            throw new ItemAccessDeniedException();
+
+        $name = $params->GetParam('name')->GetFSName();
+        
+        $owner = ($share !== null && !$share->KeepOwner()) ? $parent->GetOwner() : $account;
+
+        $folder = SubFolder::Create($this->database, $parent, $owner, $name);
+        
+        if ($actionlog) $actionlog->LogDetails('folder',$folder->ID()); 
+        
+        return $folder->GetClientObject(($owner === $account));
+    }
+    
+    /**
+     * Deletes a file
+     * @see FilesApp::DeleteItem()
+     */
+    protected function DeleteFile(SafeParams $params, ?Authenticator $authenticator, ?ActionLog $actionlog) : void
+    {
+        $this->DeleteItem(File::class, 'file', $params, $authenticator, $actionlog);
+    }
+    
+    /**
+     * Deletes a folder
+     * @see FilesApp::DeleteItem()
+     */
+    protected function DeleteFolder(SafeParams $params, ?Authenticator $authenticator, ?ActionLog $actionlog) : void
+    {
+        $this->DeleteItem(Folder::class, 'folder', $params, $authenticator, $actionlog);
+    }
+    
+    /**
+     * Deletes an item.
+     * 
+     * DO NOT use this in a multi-action transaction as the underlying FS cannot rollback deletes.
+     * If you delete an item and then do another action that results in an error, the content
+     * will still be deleted on disk though the database objects will remain.
+     * @param string $class item class
+     * @param string $key input param for a single item
+     * @throws AuthenticationFailedException if public access and public modify is not allowed
+     * @throws ItemAccessDeniedException if access via share and share modify is not allowed
+     */
+    private function DeleteItem(string $class, string $key, SafeParams $params, ?Authenticator $authenticator, ?ActionLog $actionlog) : void
+    {        
+        $item = $params->GetParam($key,SafeParams::PARAMLOG_NEVER)->GetRandstr();
+
+        $access = self::AuthenticateItemAccess($params, $authenticator, $actionlog, $class, $item);
+        $itemobj = $access->GetItem(); $share = $access->GetShare();
+        
+        if (!$authenticator && !$itemobj->GetAllowPublicModify())
+            throw new AuthenticationFailedException();
+        
+        if ($share !== null && !$share->CanModify())
+            throw new ItemAccessDeniedException();
+        
+        if ($actionlog && $actionlog->isFullDetails()) 
+            $actionlog->LogDetails('item', $itemobj->TryGetClientObject());
+
+        $itemobj->Delete();
+    }
+    
+    /**
+     * Renames (or copies) a file
+     * @see FilesApp::RenameItem()
+     * @return array File
+     * @see File::GetClientObject()
+     */
+    protected function RenameFile(SafeParams $params, ?Authenticator $authenticator, ?ActionLog $actionlog) : array
+    {
+        return $this->RenameItem(File::class, 'file', $params, $authenticator, $actionlog);
+    }
+    
+    /**
+     * Renames (or copies) a folder
+     * @see FilesApp::RenameItem()
+     * @return array Folder
+     * @see Folder::GetClientObject()
+     */
+    protected function RenameFolder(SafeParams $params, ?Authenticator $authenticator, ?ActionLog $actionlog) : array
+    {
+        return $this->RenameItem(Folder::class, 'folder', $params, $authenticator, $actionlog);
+    }
+    
+    /**
+     * Renames or copies an item
+     * @param string $class item class
+     * @param string $key input param for a single item
+     * @throws ItemAccessDeniedException if access via share and share upload/modify is not allowed
+     * @throws AuthenticationFailedException if public access and public upload/modify is not allowed
+     */
+    private function RenameItem(string $class, string $key, SafeParams $params, ?Authenticator $authenticator, ?ActionLog $actionlog) : array
+    {
+        $copy = $params->GetOptParam('copy',false)->GetBool();
+
+        $id = $params->GetParam($key,SafeParams::PARAMLOG_NEVER)->GetRandstr();
+        $access = self::AuthenticateItemAccess($params, $authenticator, $actionlog, $class, $id);
+        $item = $access->GetItem(); $share = $access->GetShare();
+        
+        $account = ($authenticator === null) ? null : $authenticator->GetAccount();
+        
+        if ($item instanceof RootFolder && (!$account || !$item->isFSOwnedBy($account)))
+            throw new ItemAccessDeniedException();
+        
+        $name = $params->GetParam('name')->GetFSName();
+        $overwrite = $params->GetOptParam('overwrite',false)->GetBool();
+        
+        $paccess = $this->AuthenticateItemObjAccess($params, $authenticator, $actionlog, $item->GetParent(), true);
+        
+        $parent = $paccess->GetFolder(); $pshare = $paccess->GetShare();
+        
+        if ($copy)
+        {
+            if (!$authenticator && !$parent->GetAllowPublicUpload())
+                throw new AuthenticationFailedException();
+            
+            if ($pshare !== null && !$pshare->CanUpload())
+                throw new ItemAccessDeniedException();
+            
+            $owner = ($share !== null && !$share->KeepOwner()) ? $parent->GetOwner() : $account;            
+            
+            $retitem = $item->CopyToName($owner, $name, $overwrite);
+        }
+        else
+        {
+            if (!$authenticator && !$parent->GetAllowPublicModify())
+                throw new AuthenticationFailedException();
+            
+            if ($share !== null && !$share->CanModify()) 
+                throw new ItemAccessDeniedException();
+            
+            $retitem = $item->SetName($name, $overwrite);
+        }
+        
+        return $retitem->GetClientObject(($share === null));
+    }
+    
+    /**
+     * Moves (or copies) a file
+     * @see FilesApp::MoveItem()
+     * @return array File
+     * @see File::GetClientObject()
+     */
+    protected function MoveFile(SafeParams $params, ?Authenticator $authenticator, ?ActionLog $actionlog) : array
+    {
+        return $this->MoveItem(File::class, 'file', $params, $authenticator, $actionlog);
+    }
+    
+    /**
+     * Moves (or copies) a folder
+     * @see FilesApp::MoveItem()
+     * @return array Folder
+     * @see Folder::GetClientObject()
+     */
+    protected function MoveFolder(SafeParams $params, ?Authenticator $authenticator, ?ActionLog $actionlog) : array
+    {
+        return $this->MoveItem(Folder::class, 'folder', $params, $authenticator, $actionlog);
+    }
+    
+    /**
+     * Moves or copies an item.
+     * @param string $class item class
+     * @param string $key input param for a single item
+     * @throws AuthenticationFailedException if public access and public modify/upload not allowed
+     * @throws ItemAccessDeniedException if access via share and share modify/upload not allowed
+     */
+    private function MoveItem(string $class, string $key, SafeParams $params, ?Authenticator $authenticator, ?ActionLog $actionlog) : array
+    {
+        $copy = $params->GetOptParam('copy',false)->GetBool();
+        
+        $itemid = $params->GetParam($key,SafeParams::PARAMLOG_NEVER)->GetRandstr();
+        
+        $parentid = $params->HasParam('parent') ? $params->GetParam('parent',SafeParams::PARAMLOG_NEVER)->GetRandstr() : null;
+        $paccess = $this->AuthenticateFolderAccess($params, $authenticator, $actionlog, $parentid, true);
+        $parent = $paccess->GetFolder(); $pshare = $paccess->GetShare();
+        
+        if (!$authenticator && !$parent->GetAllowPublicUpload())
+            throw new AuthenticationFailedException();
+            
+        if ($pshare !== null && !$pshare->CanUpload()) 
+            throw new ItemAccessDeniedException();
+        
+        $overwrite = $params->GetOptParam('overwrite',false)->GetBool();
+        $account = ($authenticator === null) ? null : $authenticator->GetAccount();
+
+        $access = self::AuthenticateItemAccess($params, $authenticator, $actionlog, $class, $itemid);
+        $item = $access->GetItem(); $share = $access->GetShare();
+
+        if ($copy)
+        {
+            $owner = ($share !== null && !$share->KeepOwner()) ? $parent->GetOwner() : $account;
+            
+            $retobj = $item->CopyToParent($owner, $parent, $overwrite);
+        }
+        else 
+        {
+            if (!$authenticator && !$item->GetAllowPublicModify())
+                throw new AuthenticationFailedException();
+            
+            if ($share !== null && !$share->CanModify()) 
+                throw new ItemAccessDeniedException();
+            
+            $owner = $item->GetOwner(); $retobj = $item->SetParent($parent, $overwrite);
+        }
+        
+        return $retobj->GetClientObject(($owner === $account));
+    }
+    
+    /** 
+     * Likes or dislikes a file 
+     * @see FilesApp::LikeItem()
+     */
+    protected function LikeFile(SafeParams $params, ?Authenticator $authenticator, ?ActionLog $actionlog) : array
+    {
+        return $this->LikeItem(File::class, 'file', $params, $authenticator, $actionlog);
+    }
+    
+    /** 
+     * Likes or dislikes a folder
+     * @see FilesApp::LikeItem()
+     */
+    protected function LikeFolder(SafeParams $params, ?Authenticator $authenticator, ?ActionLog $actionlog) : array
+    {
+        return $this->LikeItem(Folder::class, 'folder', $params, $authenticator, $actionlog);
+    }
+    
+    /**
+     * Likes or dislikes an item
+     * @param string $class item class
+     * @param string $key input param for a single item
+     * @throws AuthenticationFailedException if not signed in
+     * @throws ItemAccessDeniedException if access via share if social is not allowed
+     * @return array ?Like
+     * @see Like::GetClientObject()
+     */
+    private function LikeItem(string $class, string $key, SafeParams $params, ?Authenticator $authenticator, ?ActionLog $actionlog) : ?array
+    {
+        if ($authenticator === null) 
+            throw new AuthenticationFailedException();
+        $account = $authenticator->GetAccount();
+        
+        $id = $params->GetParam($key,SafeParams::PARAMLOG_NEVER)->GetRandstr();
+        $access = self::AuthenticateItemAccess($params, $authenticator, $actionlog, $class, $id);
+        $item = $access->GetItem(); $share = $access->GetShare();
+        
+        if ($share !== null && !$share->CanSocial()) 
+            throw new ItemAccessDeniedException();
+        
+        $value = $params->GetOptParam('value',true)->GetNullBool();
+        
+        $like = Like::CreateOrUpdate($this->database, $account, $item, $value);
+        
+        return ($like !== null) ? $like->GetClientObject() : null;
+    }
+    
+    /** 
+     * Adds a tag to a file
+     * @see FilesApp::TagItem()
+     */
+    protected function TagFile(SafeParams $params, ?Authenticator $authenticator, ?ActionLog $actionlog) : array
+    {
+        return $this->TagItem(File::class, 'file', $params, $authenticator, $actionlog);
+    }
+    
+    /** 
+     * Adds a tag to a folder
+     * @see FilesApp::TagItem() 
+     */
+    protected function TagFolder(SafeParams $params, ?Authenticator $authenticator, ?ActionLog $actionlog) : array
+    {
+        return $this->TagItem(Folder::class, 'folder', $params, $authenticator, $actionlog);
+    }
+    
+    /**
+     * Adds a tag to an item
+     * @param string $class item class
+     * @param string $key input param for a single item
+     * @throws AuthenticationFailedException if not signed in
+     * @throws ItemAccessDeniedException if access via share and share modify is not allowed
+     * @return array Tag
+     * @see Tag::GetClientObject()
+     */
+    private function TagItem(string $class, string $key, SafeParams $params, ?Authenticator $authenticator, ?ActionLog $actionlog) : array
+    {
+        if ($authenticator === null) 
+            throw new AuthenticationFailedException();
+        $account = $authenticator->GetAccount();
+        
+        $tag = $params->GetParam('tag')->CheckLength(127)->GetAlphanum();
+        $item = $params->GetParam($key,SafeParams::PARAMLOG_NEVER)->GetRandstr();
+
+        $access = self::AuthenticateItemAccess($params, $authenticator, $actionlog, $class, $item);
+        $itemobj = $access->GetItem(); $share = $access->GetShare();
+        
+        if ($share !== null && !$share->CanModify()) 
+            throw new ItemAccessDeniedException();
+        
+        $tagobj = Tag::Create($this->database, $account, $itemobj, $tag);
+        
+        if ($actionlog) $actionlog->LogDetails('tag',$tagobj->ID()); 
+        
+        return $tagobj->GetClientObject();
+    }
+    
+    /**
+     * Deletes an item tag
+     * @throws AuthenticationFailedException if not signed in
+     * @throws UnknownItemException if the given tag is not found
+     * @throws ItemAccessDeniedException if access via share and share modify is not allowed
+     */
+    protected function DeleteTag(SafeParams $params, ?Authenticator $authenticator, ?ActionLog $actionlog) : void
+    {
+        if ($authenticator === null) 
+            throw new AuthenticationFailedException();
+        
+        $id = $params->GetParam('tag',SafeParams::PARAMLOG_ALWAYS)->GetRandstr();
+        $tag = Tag::TryLoadByID($this->database, $id);
+        if ($tag === null) throw new UnknownItemException();
+
+        $access = $this->AuthenticateItemObjAccess($params, $authenticator, $actionlog, $tag->GetItem());
+        
+        $share = $access->GetShare();
+        
+        if ($share !== null && !$share->CanModify()) 
+            throw new ItemAccessDeniedException();
+        
+        if ($actionlog && $actionlog->isFullDetails()) 
+            $actionlog->LogDetails('tag', $tag->GetClientObject());
+        
+        $tag->Delete();
+    }
+    
+    /**
+     * Adds a comment to a file
+     * @see FilesApp::CommentItem()
+     */
+    protected function CommentFile(SafeParams $params, ?Authenticator $authenticator, ?ActionLog $actionlog) : array
+    {
+        return $this->CommentItem(File::class, 'file', $params, $authenticator, $actionlog);
+    }
+    
+    /**
+     * Adds a comment to a folder
+     * @see FilesApp::CommentFolder()
+     */
+    protected function CommentFolder(SafeParams $params, ?Authenticator $authenticator, ?ActionLog $actionlog) : array
+    {
+        return $this->CommentItem(Folder::class, 'folder', $params, $authenticator, $actionlog);
+    }
+    
+    /**
+     * Adds a comment to an item
+     * @param string $class item class
+     * @param string $key input param for a single item
+     * @throws AuthenticationFailedException if not signed in
+     * @throws ItemAccessDeniedException if access via share and share social is not allowed
+     * @return array Comment
+     * @see Comment::GetClientObject()
+     */
+    private function CommentItem(string $class, string $key, SafeParams $params, ?Authenticator $authenticator, ?ActionLog $actionlog) : array
+    {
+        if ($authenticator === null) 
+            throw new AuthenticationFailedException();
+        $account = $authenticator->GetAccount();
+        
+        $id = $params->GetParam($key,SafeParams::PARAMLOG_NEVER)->GetRandstr();
+        $access = self::AuthenticateItemAccess($params, $authenticator, $actionlog, $class, $id);
+        $item = $access->GetItem(); $share = $access->GetShare();
+        
+        if ($share !== null && !$share->CanSocial()) 
+            throw new ItemAccessDeniedException();
+        
+        $comment = $params->GetParam('comment')->GetHTMLText();
+        $cobj = Comment::Create($this->database, $account, $item, $comment);
+        
+        if ($actionlog) $actionlog->LogDetails('comment',$cobj->ID()); 
+        
+        return $cobj->GetClientObject();
+    }
+    
+    /**
+     * Edits an existing comment properties
+     * @throws AuthenticationFailedException if not signed in
+     * @throws UnknownItemException if the comment is not found
+     * @return array Comment
+     * @see Comment::GetClientObject()
+     */
+    protected function EditComment(SafeParams $params, ?Authenticator $authenticator) : array
+    {
+        if ($authenticator === null) 
+            throw new AuthenticationFailedException();
+        $account = $authenticator->GetAccount();
+                
+        $id = $params->GetParam('commentid',SafeParams::PARAMLOG_ALWAYS)->GetRandstr();
+        
+        $cobj = Comment::TryLoadByAccountAndID($this->database, $account, $id);
+        if ($cobj === null) throw new UnknownItemException();
+        
+        if ($params->HasParam('comment')) 
+            $cobj->SetComment($params->GetParam('comment')->GetHTMLText());
+        
+        return $cobj->GetClientObject();
+    }
+    
+    /**
+     * Deletes a comment
+     * @throws AuthenticationFailedException if not signed in
+     * @throws UnknownItemException if the comment is not found
+     */
+    protected function DeleteComment(SafeParams $params, ?Authenticator $authenticator, ?ActionLog $actionlog) : void
+    {
+        if ($authenticator === null) 
+            throw new AuthenticationFailedException();
+        $account = $authenticator->GetAccount();
+        
+        $id = $params->GetParam('commentid',SafeParams::PARAMLOG_ALWAYS)->GetRandstr();
+        
+        $cobj = Comment::TryLoadByAccountAndID($this->database, $account, $id);
+        if ($cobj === null) throw new UnknownItemException();
+        
+        if ($actionlog && $actionlog->isFullDetails()) 
+            $actionlog->LogDetails('comment', $cobj->GetClientObject());
+        
+        $cobj->Delete();
+    }
+    
+    /**
+     * Returns comments on a file
+     * @see FilesApp::GetItemComments()
+     */
+    protected function GetFileComments(SafeParams $params, ?Authenticator $auth, ?ActionLog $actionlog) : array
+    {
+        return $this->GetItemComments($this->AuthenticateFileAccess($params, $auth, $actionlog), $params);
+    }
+    
+    /**
+     * Returns comments on a folder
+     * @see FilesApp::GetItemComments()
+     */
+    protected function GetFolderComments(SafeParams $params, ?Authenticator $auth, ?ActionLog $actionlog) : array
+    {
+        return $this->GetItemComments($this->AuthenticateFolderAccess($params, $auth, $actionlog), $params);
+    }
+    
+    /**
+     * Returns comments on an item
+     * @param ItemAccess $access file or folder access object
+     * @throws ItemAccessDeniedException if access via share and can't read
+     * @return array Comment
+     * @see Comment::GetClientObject()
+     */
+    private function GetItemComments(ItemAccess $access, SafeParams $params) : array
+    {
+        $item = $access->GetItem(); $share = $access->GetShare();
+        
+        if ($share !== null && !$share->CanRead()) 
+            throw new ItemAccessDeniedException();
+        
+        $limit = $params->GetOptParam('limit',null)->GetNullUint();
+        $offset = $params->GetOptParam('offset',null)->GetNullUint();
+        
+        $comments = $item->GetComments($limit, $offset);
+
+        return array_map(function(Comment $c){ return $c->GetClientObject(); }, $comments);
+    }
+    
+    /**
+     * Returns likes on a file
+     * @see FilesApp::GetItemLikes()
+     */
+    protected function GetFileLikes(SafeParams $params, ?Authenticator $auth, ?ActionLog $actionlog) : array
+    {
+        return $this->GetItemLikes($this->AuthenticateFileAccess($params, $auth, $actionlog), $params);
+    }
+    
+    /**
+     * Returns likes on a folder
+     * @see FilesApp::GetItemLikes()
+     */
+    protected function GetFolderLikes(SafeParams $params, ?Authenticator $auth, ?ActionLog $actionlog) : array
+    {
+        return $this->GetItemLikes($this->AuthenticateFolderAccess($params, $auth, $actionlog), $params);
+    }
+    
+    /**
+     * Returns likes on an item
+     * @param ItemAccess $access file or folder access object
+     * @throws ItemAccessDeniedException if access via share and can't read
+     * @return array Like
+     * @see Like::GetClientObject()
+     */
+    private function GetItemLikes(ItemAccess $access, SafeParams $params) : array
+    {
+        $item = $access->GetItem(); $share = $access->GetShare();
+        
+        if ($share !== null && !$share->CanRead()) 
+            throw new ItemAccessDeniedException();
+        
+        $limit = $params->GetOptParam('limit',null)->GetNullUint();
+        $offset = $params->GetOptParam('offset',null)->GetNullUint();
+    
+        $likes = $item->GetLikes($limit, $offset);
+        
+        return array_map(function(Like $c){ return $c->GetClientObject(); }, $likes);
+    }
+    
+    /**
+     * Creates shares for a file
+     * @see FilesApp::ShareItem()
+     */
+    protected function ShareFile(SafeParams $params, ?Authenticator $authenticator, ?ActionLog $actionlog) : array
+    {
+        return $this->ShareItem(File::class, 'file', $params, $authenticator, $actionlog);
+    }
+    
+    /**
+     * Creates shares for a folder
+     * @see FilesApp::ShareItem()
+     */
+    protected function ShareFolder(SafeParams $params, ?Authenticator $authenticator, ?ActionLog $actionlog) : array
+    {
+        return $this->ShareItem(Folder::class, 'folder', $params, $authenticator, $actionlog);
+    }
+    
+    /**
+     * Creates shares for an item
+     * @param string $class item class
+     * @param string $key input param for a single item
+     * @throws AuthenticationFailedException if public access and public modify/upload not allowed
+     * @throws UnknownDestinationException if the given share target is not found
+     * @throws UnknownItemException if the given item to share is not found
+     * @throws EmailShareDisabledException if emailing shares is not enabled
+     * @throws ShareURLGenerateException if the URL to email could be not determined
+     * @return array Share
+     * @see Share::GetClientObject()
+     */
+    private function ShareItem(string $class, string $key, SafeParams $params, ?Authenticator $authenticator, ?ActionLog $actionlog) : array
+    {
+        if ($authenticator === null) 
+            throw new AuthenticationFailedException();
+        $account = $authenticator->GetAccount();
+        
+        $item = $params->GetParam($key,SafeParams::PARAMLOG_NEVER)->GetRandstr();
+        $access = self::AuthenticateItemAccess($params, $authenticator, $actionlog, $class, $item);
+        
+        $oldshare = $access->GetShare(); $item = $access->GetItem();
+        if ($oldshare !== null && !$oldshare->CanReshare())
+            throw new ItemAccessDeniedException();
+        
+        if (!$item->GetAllowItemSharing($account))
+            throw new ItemSharingDisabledException();
+        
+        $islink = $params->GetOptParam('link',false)->GetBool();
+        
+        if ($islink) $share = Share::CreateLink($this->database, $account, $item);
+        else
+        {
+            if ($params->HasParam('account'))
+            {
+                $acctid = $params->GetParam('account')->GetRandstr();
+                
+                if (($dest = Account::TryLoadByID($this->database, $acctid)) === null)
+                    throw new UnknownAccountException();
+            }
+            else if ($params->HasParam('group'))
+            {
+                $groupid = $params->GetParam('group')->GetRandstr();
+                
+                if (!$item->GetAllowShareToGroups($account))
+                    throw new ShareTargetDisabledException();
+                    
+                if (($dest = Group::TryLoadByID($this->database, $groupid)) === null)
+                    throw new UnknownGroupException();
+            }
+            else if ($params->GetOptParam('everyone',false)->GetBool())
+            {
+                if (!$item->GetAllowShareToEveryone($account))
+                    throw new ShareTargetDisabledException();
+                else $dest = null;
+            }
+            else throw new InvalidShareTargetException();
+            
+            $share = Share::Create($this->database, $account, $item, $dest);
+        }
+        
+        $share->SetOptions($params, $oldshare);
+        
+        if ($actionlog) $actionlog->LogDetails('share',$share->ID()); 
+        
+        $shares = array($share); $retval = $share->GetClientObject(false, true, $islink);
+        
+        if ($islink && $params->HasParam('email'))
+        {
+            if (!Limits\AccountTotal::LoadByAccount($this->database, $account, true)->GetAllowEmailShare())
+                throw new EmailShareDisabledException();
+            
+            $email = $params->GetParam('email')->GetEmail();
+                
+            $account = $authenticator->GetAccount();
+            $subject = $account->GetDisplayName()." shared files with you"; 
+            
+            $body = implode("<br />",array_map(function(Share $share)
+            {                
+                $url = $this->GetConfig()->GetAPIUrl();
+                if (!$url) throw new ShareURLGenerateException();
+                
+                $cmd = (new Input('files','download'))->AddParam('sid',$share->ID())->AddParam('skey',$share->GetAuthKey());
+                
+                return "<a href='".HTTP::GetRemoteURL($url, $cmd)."'>".$share->GetItem()->GetName()."</a>";
+            }, $shares)); 
+            
+            // TODO CLIENT - param for the client to have the URL point at the client
+            // TODO CLIENT - HTML - configure a directory where client templates reside
+
+            Emailer::LoadAny($this->database)->SendMail($subject, $body, true,
+                array(new EmailRecipient($email)), false, $account->GetEmailFrom());
+        }
+        
+        return $retval;
+    }    
+
+    /**
+     * Edits properties of an existing share
+     * @throws AuthenticationFailedException if not signed in
+     * @throws UnknownItemException if the given share is not found
+     * @throws ItemAccessDeniedException if not allowed
+     * @return array Share
+     * @see Share::GetClientObject()
+     */
+    protected function EditShare(SafeParams $params, ?Authenticator $authenticator, ?ActionLog $actionlog) : array
+    {
+        if ($authenticator === null) 
+            throw new AuthenticationFailedException();
+        $account = $authenticator->GetAccount();
+        
+        $share = Share::TryLoadByID($this->database, 
+            $params->GetParam('share',SafeParams::PARAMLOG_ALWAYS)->GetRandstr());
+        if ($share === null) throw new UnknownItemException();        
+        
+        // allowed to edit the share if you have owner level access to the item, or own the share
+        $origshare = $this->AuthenticateItemObjAccess($params, $authenticator, $actionlog, $share->GetItem())->GetShare();
+        if ($origshare !== null && $share->GetOwner() !== $account)
+            throw new ItemAccessDeniedException();
+        
+        return $share->SetOptions($params, $origshare)->GetClientObject();
+    }
+    
+    /**
+     * Deletes an existing share
+     * @throws AuthenticationFailedException if not signed in
+     * @throws UnknownItemException if the given share is not found
+     * @throws ItemAccessDeniedException if not allowed
+     */
+    protected function DeleteShare(SafeParams $params, ?Authenticator $authenticator, ?ActionLog $actionlog) : void
+    {
+        if ($authenticator === null) 
+            throw new AuthenticationFailedException();
+        $account = $authenticator->GetAccount();
+        
+        $share = Share::TryLoadByID($this->database,
             $params->GetParam('share',SafeParams::PARAMLOG_ALWAYS)->GetRandstr());
-        if ($share === null) throw new UnknownItemException();        
-        
-        // allowed to edit the share if you have owner level access to the item, or own the share
-        $origshare = $this->AuthenticateItemObjAccess($params, $authenticator, $actionlog, $share->GetItem())->GetShare();
-        if ($origshare !== null && $share->GetOwner() !== $account)
-            throw new ItemAccessDeniedException();
-        
-        return $share->SetOptions($params, $origshare)->GetClientObject();
-    }
-    
-    /**
-     * Deletes an existing share
-     * @throws AuthenticationFailedException if not signed in
-     * @throws UnknownItemException if the given share is not found
-     * @throws ItemAccessDeniedException if not allowed
-     */
-    protected function DeleteShare(SafeParams $params, ?Authenticator $authenticator, ?ActionLog $actionlog) : void
-    {
-        if ($authenticator === null) 
-            throw new AuthenticationFailedException();
-        $account = $authenticator->GetAccount();
-        
-        $share = Share::TryLoadByID($this->database,
-            $params->GetParam('share',SafeParams::PARAMLOG_ALWAYS)->GetRandstr());
-        if ($share === null) throw new UnknownItemException();
-
-        // if you don't own the share, you must have owner-level access to the item        
-        if ($share->GetOwner() !== $account)
-        {
-            if ($this->AuthenticateItemObjAccess($params, $authenticator, $actionlog,
-                    $share->GetItem())->GetShare() !== null)
-                throw new ItemAccessDeniedException();
-        }
-        
-        if ($actionlog && $actionlog->isFullDetails()) 
-            $actionlog->LogDetails('share', $share->GetClientObject());
-        
-        $share->Delete();
-    }
-    
-    /**
-     * Retrieves metadata on a share object (from a link)
-     * @return array Share
-     * @see Share::GetClientObject()
-     */
-    protected function ShareInfo(SafeParams $params, ?Authenticator $authenticator, ?ActionLog $actionlog) : array
-    {
-        $access = ItemAccess::Authenticate($this->database, $params, $authenticator);
-        
-        if ($actionlog) $actionlog->LogAccess($access->GetItem(), $access->GetShare());
-        
-        return $access->GetShare()->GetClientObject(false, false);
-    }
-    
-    /**
-     * Returns a list of shares
-     * 
-     * if $mine, show all shares we created, else show all shares we're the target of
-     * @throws AuthenticationFailedException if not signed in
-     * @return array [id:Share]
-     * @see Share::GetClientObject()
-     */
-    protected function GetShares(SafeParams $params, ?Authenticator $authenticator) : array
-    {
-        if ($authenticator === null) 
-            throw new AuthenticationFailedException();
-        $account = $authenticator->GetAccount();
-        
-        $mine = $params->GetOptParam('mine',false)->GetBool();
-        
-        if ($mine) $shares = Share::LoadByAccountOwner($this->database, $account);
-        else $shares = Share::LoadByAccountDest($this->database, $account);
-        
-        if (!$mine) $shares = array_filter($shares, 
-            function(Share $sh){ return !$sh->isExpired(); });
-        
-        return array_map(function($share)use($mine){ 
-            return $share->GetClientObject(true, $mine); }, $shares);
-    }
-    
-    /**
-     * Returns a list of all items where the user owns the item but not the parent
-     * 
-     * These are items that the user uploaded into someone else's folder, but owns
-     * @throws AuthenticationFailedException if not signed in 
-     * @return array<mixed> `{files:[id:File],folders:[id:Folder]}`
-     * @see File::GetClientObject()
-     * @see Folder::GetClientObject()
-     */
-    protected function GetAdopted(?Authenticator $authenticator) : array
-    {
-        if ($authenticator === null) 
-            throw new AuthenticationFailedException();
-        $account = $authenticator->GetAccount();
-        
-        $files = File::LoadAdoptedByOwner($this->database, $account);
-        $folders = Folder::LoadAdoptedByOwner($this->database, $account);
-        
-        $files = array_map(function(File $file){ return $file->GetClientObject(true); }, $files);
-        $folders = array_map(function(Folder $folder){ return $folder->GetClientObject(true); }, $folders);
-        
-        return array('files'=>$files, 'folders'=>$folders);
-    }
-    
-    /**
-     * Returns filesystem metadata (default if none specified)
-     * @throws AuthenticationFailedException if not signed in
-     * @throws UnknownFilesystemException if no filesystem was specified or is the default
-     * @return array FSManager
-     * @see FSManager::GetClientObject()
-     */
-    protected function GetFilesystem(SafeParams $params, ?Authenticator $authenticator, ?ActionLog $actionlog) : array
-    {
-        if ($authenticator === null) 
-            throw new AuthenticationFailedException();
-        $account = $authenticator->GetAccount();
-        
-        if ($params->HasParam('filesystem'))
-        {
-            $filesystem = FSManager::TryLoadByID($this->database, 
-                $params->GetParam('filesystem',SafeParams::PARAMLOG_NEVER)->GetRandstr()); // logged below
-        }
-        else $filesystem = FSManager::LoadDefaultByAccount($this->database, $account);
-        
-        if ($filesystem === null) 
-            throw new UnknownFilesystemException();
-
-        if ($actionlog) $actionlog->LogDetails('filesystem',$filesystem->ID());
-        
-        $ispriv = $authenticator->isAdmin() || ($account === $filesystem->GetOwner());
-        
-        $activate = $params->GetOptParam('activate',false)->GetBool();
-        
-        return $filesystem->GetClientObject($ispriv, $activate);
-    }
-    
-    /**
-     * Returns a list of all filesystems available
-     * @throws AuthenticationFailedException if not signed in
-     * @return array [id:FSManager]
-     * @see FSManager::GetClientObject()
-     */
-    protected function GetFilesystems(SafeParams $params, ?Authenticator $authenticator) : array
-    {
-        if ($authenticator === null) 
-            throw new AuthenticationFailedException();
-        $account = $authenticator->GetAccount();
-
-        if ($params->GetOptParam('everyone',false)->GetBool())
-        {
-            $authenticator->RequireAdmin();
-            
-            $limit = $params->GetOptParam('limit',null)->GetNullUint();
-            $offset = $params->GetOptParam('offset',null)->GetNullUint();
-            
-            $filesystems = FSManager::LoadAll($this->database, $limit, $offset);
-        }
-        else $filesystems = FSManager::LoadByAccount($this->database, $account);
-        
-        return array_map(function($filesystem){ 
-            return $filesystem->GetClientObject(); }, $filesystems);
-    }
-    
-    /**
-     * Creates a new filesystem
-     * @throws AuthenticationFailedException if not signed in
-     * @throws UserStorageDisabledException if not admin and user storage is not allowed
-     * @return array FSManager
-     * @see FSManager::GetClientObject()
-     */
-    protected function CreateFilesystem(Input $input, ?Authenticator $authenticator, ?ActionLog $actionlog) : array
-    {
-        $params = $input->GetParams();
-        
-        if ($authenticator === null) 
-            throw new AuthenticationFailedException();
-        $account = $authenticator->GetAccount();
-        
-        $global = $params->GetOptParam('global',false)->GetBool();
-        if ($global) $authenticator->RequireAdmin();
-
-        if (!Limits\AccountTotal::LoadByAccount($this->database, $account, true)->GetAllowUserStorage() && !$global)
-            throw new UserStorageDisabledException();
-            
-        $filesystem = FSManager::Create($this->database, $input, $global ? null : $account);
-        
-        if ($actionlog) $actionlog->LogDetails('filesystem',$filesystem->ID()); 
-        
-        return $filesystem->GetClientObject(true);
-    }
-
-    /**
-     * Edits an existing filesystem
-     * @throws AuthenticationFailedException if not signed in
-     * @throws UnknownFilesystemException if the given filesystem is not found
-     * @return array FSManager
-     * @see FSManager::GetClientObject()
-     */
-    protected function EditFilesystem(Input $input, ?Authenticator $authenticator) : array
-    {
-        $params = $input->GetParams();
-        
-        if ($authenticator === null) 
-            throw new AuthenticationFailedException();
-        $account = $authenticator->GetAccount();
-        
-        $fsid = $params->GetParam('filesystem',SafeParams::PARAMLOG_ALWAYS)->GetRandstr();
-        
-        if ($authenticator->isAdmin())
-            $filesystem = FSManager::TryLoadByID($this->database, $fsid);
-        else $filesystem = FSManager::TryLoadByAccountAndID($this->database, $account, $fsid);
-        
-        if ($filesystem === null) 
-            throw new UnknownFilesystemException();
-
-        return $filesystem->Edit($input)->GetClientObject(true);
-    }
-
-    /**
-     * Removes a filesystem (and potentially its content)
-     * @throws AuthenticationFailedException if not signed in
-     * @throws UnknownFilesystemException if the given filesystem is not found
-     */
-    protected function DeleteFilesystem(SafeParams $params, ?Authenticator $authenticator, ?ActionLog $actionlog) : void
-    {
-        if ($authenticator === null) 
-            throw new AuthenticationFailedException();
-        
-        $authenticator->RequirePassword();
-        $account = $authenticator->GetAccount();
-        
-        $fsid = $params->GetParam('filesystem',SafeParams::PARAMLOG_ALWAYS)->GetRandstr();
-        
-        if ($authenticator->isAdmin())
-            $filesystem = FSManager::TryLoadByID($this->database, $fsid);
-        else $filesystem = FSManager::TryLoadByAccountAndID($this->database, $account, $fsid);
-        
-        if ($filesystem === null)
-            throw new UnknownFilesystemException();
-        
-        $unlink = $params->GetOptParam('unlink',false)->GetBool();
-        
-        if ($actionlog && $actionlog->isFullDetails()) 
-            $actionlog->LogDetails('filesystem', $filesystem->GetClientObject(true));
-        
-        $filesystem->Delete($unlink);
-    }
-    
-    /**
-     * Common function for loading and authenticating the limited object and limit class referred to by input
-     * 
-     * Groups can be viewed only by admin.  Accounts can be viewed by admin (any) or users (their own - not full)
-     * Filesystems can be viewed by admin (any) or users (their own - full, or global - not full)
-     * @param bool $allowAuto if true, return the current account if no object is specified
-     * @param bool $allowMany if true, allow selecting all of the given type
-     * @param bool $timed if true, return a timed limit class (not total)
-     * @throws UnknownGroupException if the given group is not found
-     * @throws UnknownAccountException if the given account is not found
-     * @throws UnknownFilesystemException if the given filesystem is not found
-     * @throws UnknownObjectException if nothing valid was specified
-     * @return array<mixed> `{class:string, obj:object, full:bool}`
-     */
-    private function GetLimitObject(SafeParams $params, ?Authenticator $authenticator, bool $allowAuto, bool $allowMany, bool $timed) : array
-    {
-        $obj = null; $admin = $authenticator->isAdmin();
-
-        if ($params->HasParam('group'))
-        {
-            if (($group = $params->GetParam('group',SafeParams::PARAMLOG_ALWAYS)->GetNullRandstr()) !== null)
-            {
-                $obj = Group::TryLoadByID($this->database, $group);
-                if ($obj === null) throw new UnknownGroupException();
-            }
-            
-            $class = $timed ? Limits\GroupTimed::class : Limits\GroupTotal::class; 
-            
-            $full = true; if (!$admin) throw new UnknownGroupException();
-        }
-        else if ($params->HasParam('account'))
-        {
-            if (($account = $params->GetParam('account',SafeParams::PARAMLOG_ALWAYS)->GetNullRandstr()) !== null)
-            {
-                $obj = Account::TryLoadByID($this->database, $account);
-                if ($obj === null) throw new UnknownAccountException();
-            }
-            
-            $class = $timed ? Limits\AccountTimed::class : Limits\AccountTotal::class;
-
-            $full = $admin; if (!$admin && $obj !== $authenticator->GetAccount()) 
-                throw new UnknownAccountException();
-        }
-        else if ($params->HasParam('filesystem'))
-        {
-            if (($filesystem = $params->GetParam('filesystem',SafeParams::PARAMLOG_ALWAYS)->GetNullRandstr()) !== null)
-            {
-                $obj = FSManager::TryLoadByID($this->database, $filesystem);
-                if ($obj === null) throw new UnknownFilesystemException();
-            }
-            
-            $class = $timed ? Limits\FilesystemTimed::class : Limits\FilesystemTotal::class;
-            
-            $full = $admin || ($obj->GetOwnerID() === $authenticator->GetAccount()->ID());
-            
-            // non-admins can view a subset of total info (feature config) for global filesystems
-            if (!$full && ($timed || ($obj->GetOwnerID() !== null))) 
-                throw new UnknownFilesystemException();
-        }
-        else if ($allowAuto) 
-        {
-            $obj = $authenticator->GetAccount(); $full = $admin;
-            
-            $class = $timed ? Limits\AccountTimed::class : Limits\AccountTotal::class;
-        }
-        else throw new UnknownObjectException();
-        
-        // a null flag means admin wants to see all of that category
-        if ($obj === null && (!$allowMany || !$admin)) throw new UnknownObjectException();
-        
-        return array('obj'=>$obj, 'class'=>$class, 'full'=>$full);
-    }
-    
-    /**
-     * Loads the total limit object or objects for the given objects
-     * 
-     * Defaults to the current account if none specified
-     * @throws AuthenticationFailedException if not signed in
-     * @return ?array Limit | [Limit] client object
-     * @see FilesApp::GetLimitObject()
-     * @see Limits\Total::GetClientObject()
-     */
-    protected function GetLimits(SafeParams $params, ?Authenticator $authenticator) : ?array
-    {
-        if ($authenticator === null) 
-            throw new AuthenticationFailedException();
-        
-        $lobj = $this->GetLimitObject($params, $authenticator, true, true, false);
-        $class = $lobj['class']; $obj = $lobj['obj']; $full = $lobj['full'];
-        
-        if ($obj !== null)
-        {
-            $lim = $class::LoadByClient($this->database, $obj);
-            return ($lim !== null) ? $lim->GetClientObject($full) : null;
-        }
-        else
-        {
-            $count = $params->GetOptParam('limit',null)->GetNullUint();
-            $offset = $params->GetOptParam('offset',null)->GetNullUint();
-            $lims = $class::LoadAll($this->database, $count, $offset);
-            
-            return array_map(function(Limits\Total $obj)use($full){ 
-                return $obj->GetClientObject($full); }, array_values($lims));
-        }
-    }
-    
-    /**
-     * Loads the timed limit object or objects for the given objects
-     * 
-     * Defaults to the current account if none specified
-     * @throws AuthenticationFailedException if not signed in
-     * @return array [Limit] client objects
-     * @see FilesApp::GetLimitObject()
-     * @see Limits\Timed::GetClientObject()
-     */
-    protected function GetTimedLimits(SafeParams $params, ?Authenticator $authenticator) : array
-    {
-        if ($authenticator === null) 
-            throw new AuthenticationFailedException();
-        
-        $lobj = $this->GetLimitObject($params, $authenticator, true, true, true);
-        $class = $lobj['class']; $obj = $lobj['obj']; $full = $lobj['full']; // TODO replace this with a class
-        
-        if ($obj !== null)
-        {
-            $lims = $class::LoadAllForClient($this->database, $obj);
-        }
-        else
-        {
-            $count = $params->GetOptParam('limit',null)->GetNullUint();
-            $offset = $params->GetOptParam('offset',null)->GetNullUint();
-            $lims = $class::LoadAll($this->database, $count, $offset);
-        }
-
-        return array_map(function(Limits\Timed $lim)use($full){ 
-            return $lim->GetClientObject($full); }, array_values($lims));
-    }
-    
-    /**
-     * Returns all stored time stats for an object
-     * 
-     * Defaults to the current account if none specified
-     * @throws AuthenticationFailedException if not signed in
-     * @return ?array [id:TimedStats]
-     * @see FilesApp::GetLimitObject()
-     * @see Limits\TimedStats::GetClientObject()
-     */
-    protected function GetTimedStatsFor(SafeParams $params, ?Authenticator $authenticator) : ?array
-    {
-        if ($authenticator === null) 
-            throw new AuthenticationFailedException();
-        
-        $lobj = $this->GetLimitObject($params, $authenticator, true, false, true);
-        $class = $lobj['class']; $obj = $lobj['obj'];
-        
-        $period = $params->GetParam('timeperiod')->GetUint();
-        $lim = $class::LoadByClientAndPeriod($this->database, $obj, $period);
-        
-        if ($lim === null) return null;
-
-        $count = $params->GetOptParam('limit',null)->GetNullUint();
-        $offset = $params->GetOptParam('offset',null)->GetNullUint();
-        
-        return array_map(function(Limits\TimedStats $stats){ return $stats->GetClientObject(); },
-            Limits\TimedStats::LoadAllByLimit($this->database, $lim, $count, $offset));        
-    }
-    
-    /**
-     * Returns timed stats for the given object or objects at the given time
-     * 
-     * Defaults to the current account if none specified
-     * @throws AuthenticationFailedException if not signed in
-     * @return ?array TimedStats | [id:TimedStats]
-     * @see FilesApp::GetLimitObject()
-     * @see Limits\TimedStats::GetClientObject()
-     */
-    protected function GetTimedStatsAt(SafeParams $params, ?Authenticator $authenticator) : ?array
-    {
-        if ($authenticator === null) 
-            throw new AuthenticationFailedException();
-        
-        $period = $params->GetParam('timeperiod')->GetUint();
-        $attime = $params->GetParam('matchtime')->GetUint();
-        
-        $lobj = $this->GetLimitObject($params, $authenticator, true, true, true);
-        $class = $lobj['class']; $obj = $lobj['obj'];
-        
-        if ($obj !== null)
-        {
-            $lim = $class::LoadByClientAndPeriod($this->database, $obj, $period);
-            if ($lim === null) return null;
-            
-            $stats = Limits\TimedStats::LoadByLimitAtTime($this->database, $lim, $attime);
-            return ($stats !== null) ? $stats->GetClientObject() : null;
-        }
-        else
-        {
-            $count = $params->GetOptParam('limit',null)->GetNullUint();
-            $offset = $params->GetOptParam('offset',null)->GetNullUint();
-            
-            $retval = array(); 
-            
-            foreach ($class::LoadAllForPeriod($this->database, $period, $count, $offset) as $lim)
-            {
-                $stats = Limits\TimedStats::LoadByLimitAtTime($this->database, $lim, $attime);
-                if ($stats !== null) $retval[$lim->GetLimitedObject()->ID()] = $stats->GetClientObject();
-            }
-            
-            return $retval;
-        }   
-    }
-
-    /**
-     * Configures total limits for the given object
-     * @throws AuthenticationFailedException if not admin
-     * @return array Limits
-     * @see FilesApp::GetLimitObject()
-     * @see Limits\Total::GetClientObject()
-     */
-    protected function ConfigLimits(SafeParams $params, ?Authenticator $authenticator) : array
-    {
-        if ($authenticator === null)
-            throw new AuthenticationFailedException();
-        
-        $authenticator->RequireAdmin();
-        
-        $lobj = $this->GetLimitObject($params, $authenticator, false, false, false);
-        $class = $lobj['class']; $obj = $lobj['obj'];
-        
-        return $class::ConfigLimits($this->database, $obj, $params)->GetClientObject(true);
-    }    
-    
-    /**
-     * Configures timed limits for the given object
-     * @throws AuthenticationFailedException if not admin
-     * @return array Limits
-     * @see FilesApp::GetLimitObject()
-     * @see Limits\Timed::GetClientObject()
-     */
-    protected function ConfigTimedLimits(SafeParams $params, ?Authenticator $authenticator) : array
-    {
-        if ($authenticator === null) 
-            throw new AuthenticationFailedException();
-        
-        $authenticator->RequireAdmin();
-        
-        $lobj = $this->GetLimitObject($params, $authenticator, false, false, true);
-        $class = $lobj['class']; $obj = $lobj['obj'];
-        
-        return $class::ConfigLimits($this->database, $obj, $params)->GetClientObject(true);
-    }
-    
-    /**
-     * Deletes all total limits for the given object
-     * @throws AuthenticationFailedException if not admin
-     * @see FilesApp::GetLimitObject()
-     */
-    protected function PurgeLimits(SafeParams $params, ?Authenticator $authenticator) : void
-    {
-        if ($authenticator === null) 
-            throw new AuthenticationFailedException();
-        
-        $authenticator->RequireAdmin();
-        
-        $lobj = $this->GetLimitObject($params, $authenticator, false, false, false);
-        $class = $lobj['class']; $obj = $lobj['obj'];
-        
-        $class::DeleteByClient($this->database, $obj);
-    }    
-    
-    /**
-     * Deletes all timed limits for the given object
-     * @throws AuthenticationFailedException if not admin
-     * @see FilesApp::GetLimitObject()
-     */
-    protected function PurgeTimedLimits(SafeParams $params, ?Authenticator $authenticator) : void
-    {
-        if ($authenticator === null) 
-            throw new AuthenticationFailedException();
-        
-        $authenticator->RequireAdmin();
-        
-        $lobj = $this->GetLimitObject($params, $authenticator, false, false, true);
-        $class = $lobj['class']; $obj = $lobj['obj'];
-        
-        $period = $params->GetParam('period')->GetUint();
-        $class::DeleteClientAndPeriod($this->database, $obj, $period);
-    }
-}
-
+        if ($share === null) throw new UnknownItemException();
+
+        // if you don't own the share, you must have owner-level access to the item        
+        if ($share->GetOwner() !== $account)
+        {
+            if ($this->AuthenticateItemObjAccess($params, $authenticator, $actionlog,
+                    $share->GetItem())->GetShare() !== null)
+                throw new ItemAccessDeniedException();
+        }
+        
+        if ($actionlog && $actionlog->isFullDetails()) 
+            $actionlog->LogDetails('share', $share->GetClientObject());
+        
+        $share->Delete();
+    }
+    
+    /**
+     * Retrieves metadata on a share object (from a link)
+     * @return array Share
+     * @see Share::GetClientObject()
+     */
+    protected function ShareInfo(SafeParams $params, ?Authenticator $authenticator, ?ActionLog $actionlog) : array
+    {
+        $access = ItemAccess::Authenticate($this->database, $params, $authenticator);
+        
+        if ($actionlog) $actionlog->LogAccess($access->GetItem(), $access->GetShare());
+        
+        return $access->GetShare()->GetClientObject(false, false);
+    }
+    
+    /**
+     * Returns a list of shares
+     * 
+     * if $mine, show all shares we created, else show all shares we're the target of
+     * @throws AuthenticationFailedException if not signed in
+     * @return array [id:Share]
+     * @see Share::GetClientObject()
+     */
+    protected function GetShares(SafeParams $params, ?Authenticator $authenticator) : array
+    {
+        if ($authenticator === null) 
+            throw new AuthenticationFailedException();
+        $account = $authenticator->GetAccount();
+        
+        $mine = $params->GetOptParam('mine',false)->GetBool();
+        
+        if ($mine) $shares = Share::LoadByAccountOwner($this->database, $account);
+        else $shares = Share::LoadByAccountDest($this->database, $account);
+        
+        if (!$mine) $shares = array_filter($shares, 
+            function(Share $sh){ return !$sh->isExpired(); });
+        
+        return array_map(function($share)use($mine){ 
+            return $share->GetClientObject(true, $mine); }, $shares);
+    }
+    
+    /**
+     * Returns a list of all items where the user owns the item but not the parent
+     * 
+     * These are items that the user uploaded into someone else's folder, but owns
+     * @throws AuthenticationFailedException if not signed in 
+     * @return array<mixed> `{files:[id:File],folders:[id:Folder]}`
+     * @see File::GetClientObject()
+     * @see Folder::GetClientObject()
+     */
+    protected function GetAdopted(?Authenticator $authenticator) : array
+    {
+        if ($authenticator === null) 
+            throw new AuthenticationFailedException();
+        $account = $authenticator->GetAccount();
+        
+        $files = File::LoadAdoptedByOwner($this->database, $account);
+        $folders = Folder::LoadAdoptedByOwner($this->database, $account);
+        
+        $files = array_map(function(File $file){ return $file->GetClientObject(true); }, $files);
+        $folders = array_map(function(Folder $folder){ return $folder->GetClientObject(true); }, $folders);
+        
+        return array('files'=>$files, 'folders'=>$folders);
+    }
+    
+    /**
+     * Returns filesystem metadata (default if none specified)
+     * @throws AuthenticationFailedException if not signed in
+     * @throws UnknownFilesystemException if no filesystem was specified or is the default
+     * @return array FSManager
+     * @see FSManager::GetClientObject()
+     */
+    protected function GetFilesystem(SafeParams $params, ?Authenticator $authenticator, ?ActionLog $actionlog) : array
+    {
+        if ($authenticator === null) 
+            throw new AuthenticationFailedException();
+        $account = $authenticator->GetAccount();
+        
+        if ($params->HasParam('filesystem'))
+        {
+            $filesystem = FSManager::TryLoadByID($this->database, 
+                $params->GetParam('filesystem',SafeParams::PARAMLOG_NEVER)->GetRandstr()); // logged below
+        }
+        else $filesystem = FSManager::LoadDefaultByAccount($this->database, $account);
+        
+        if ($filesystem === null) 
+            throw new UnknownFilesystemException();
+
+        if ($actionlog) $actionlog->LogDetails('filesystem',$filesystem->ID());
+        
+        $ispriv = $authenticator->isAdmin() || ($account === $filesystem->GetOwner());
+        
+        $activate = $params->GetOptParam('activate',false)->GetBool();
+        
+        return $filesystem->GetClientObject($ispriv, $activate);
+    }
+    
+    /**
+     * Returns a list of all filesystems available
+     * @throws AuthenticationFailedException if not signed in
+     * @return array [id:FSManager]
+     * @see FSManager::GetClientObject()
+     */
+    protected function GetFilesystems(SafeParams $params, ?Authenticator $authenticator) : array
+    {
+        if ($authenticator === null) 
+            throw new AuthenticationFailedException();
+        $account = $authenticator->GetAccount();
+
+        if ($params->GetOptParam('everyone',false)->GetBool())
+        {
+            $authenticator->RequireAdmin();
+            
+            $limit = $params->GetOptParam('limit',null)->GetNullUint();
+            $offset = $params->GetOptParam('offset',null)->GetNullUint();
+            
+            $filesystems = FSManager::LoadAll($this->database, $limit, $offset);
+        }
+        else $filesystems = FSManager::LoadByAccount($this->database, $account);
+        
+        return array_map(function($filesystem){ 
+            return $filesystem->GetClientObject(); }, $filesystems);
+    }
+    
+    /**
+     * Creates a new filesystem
+     * @throws AuthenticationFailedException if not signed in
+     * @throws UserStorageDisabledException if not admin and user storage is not allowed
+     * @return array FSManager
+     * @see FSManager::GetClientObject()
+     */
+    protected function CreateFilesystem(Input $input, ?Authenticator $authenticator, ?ActionLog $actionlog) : array
+    {
+        $params = $input->GetParams();
+        
+        if ($authenticator === null) 
+            throw new AuthenticationFailedException();
+        $account = $authenticator->GetAccount();
+        
+        $global = $params->GetOptParam('global',false)->GetBool();
+        if ($global) $authenticator->RequireAdmin();
+
+        if (!Limits\AccountTotal::LoadByAccount($this->database, $account, true)->GetAllowUserStorage() && !$global)
+            throw new UserStorageDisabledException();
+            
+        $filesystem = FSManager::Create($this->database, $input, $global ? null : $account);
+        
+        if ($actionlog) $actionlog->LogDetails('filesystem',$filesystem->ID()); 
+        
+        return $filesystem->GetClientObject(true);
+    }
+
+    /**
+     * Edits an existing filesystem
+     * @throws AuthenticationFailedException if not signed in
+     * @throws UnknownFilesystemException if the given filesystem is not found
+     * @return array FSManager
+     * @see FSManager::GetClientObject()
+     */
+    protected function EditFilesystem(Input $input, ?Authenticator $authenticator) : array
+    {
+        $params = $input->GetParams();
+        
+        if ($authenticator === null) 
+            throw new AuthenticationFailedException();
+        $account = $authenticator->GetAccount();
+        
+        $fsid = $params->GetParam('filesystem',SafeParams::PARAMLOG_ALWAYS)->GetRandstr();
+        
+        if ($authenticator->isAdmin())
+            $filesystem = FSManager::TryLoadByID($this->database, $fsid);
+        else $filesystem = FSManager::TryLoadByAccountAndID($this->database, $account, $fsid);
+        
+        if ($filesystem === null) 
+            throw new UnknownFilesystemException();
+
+        return $filesystem->Edit($input)->GetClientObject(true);
+    }
+
+    /**
+     * Removes a filesystem (and potentially its content)
+     * @throws AuthenticationFailedException if not signed in
+     * @throws UnknownFilesystemException if the given filesystem is not found
+     */
+    protected function DeleteFilesystem(SafeParams $params, ?Authenticator $authenticator, ?ActionLog $actionlog) : void
+    {
+        if ($authenticator === null) 
+            throw new AuthenticationFailedException();
+        
+        $authenticator->RequirePassword();
+        $account = $authenticator->GetAccount();
+        
+        $fsid = $params->GetParam('filesystem',SafeParams::PARAMLOG_ALWAYS)->GetRandstr();
+        
+        if ($authenticator->isAdmin())
+            $filesystem = FSManager::TryLoadByID($this->database, $fsid);
+        else $filesystem = FSManager::TryLoadByAccountAndID($this->database, $account, $fsid);
+        
+        if ($filesystem === null)
+            throw new UnknownFilesystemException();
+        
+        $unlink = $params->GetOptParam('unlink',false)->GetBool();
+        
+        if ($actionlog && $actionlog->isFullDetails()) 
+            $actionlog->LogDetails('filesystem', $filesystem->GetClientObject(true));
+        
+        $filesystem->Delete($unlink);
+    }
+    
+    /**
+     * Common function for loading and authenticating the limited object and limit class referred to by input
+     * 
+     * Groups can be viewed only by admin.  Accounts can be viewed by admin (any) or users (their own - not full)
+     * Filesystems can be viewed by admin (any) or users (their own - full, or global - not full)
+     * @param bool $allowAuto if true, return the current account if no object is specified
+     * @param bool $allowMany if true, allow selecting all of the given type
+     * @param bool $timed if true, return a timed limit class (not total)
+     * @throws UnknownGroupException if the given group is not found
+     * @throws UnknownAccountException if the given account is not found
+     * @throws UnknownFilesystemException if the given filesystem is not found
+     * @throws UnknownObjectException if nothing valid was specified
+     * @return array<mixed> `{class:string, obj:object, full:bool}`
+     */
+    private function GetLimitObject(SafeParams $params, ?Authenticator $authenticator, bool $allowAuto, bool $allowMany, bool $timed) : array
+    {
+        $obj = null; $admin = $authenticator->isAdmin();
+
+        if ($params->HasParam('group'))
+        {
+            if (($group = $params->GetParam('group',SafeParams::PARAMLOG_ALWAYS)->GetNullRandstr()) !== null)
+            {
+                $obj = Group::TryLoadByID($this->database, $group);
+                if ($obj === null) throw new UnknownGroupException();
+            }
+            
+            $class = $timed ? Limits\GroupTimed::class : Limits\GroupTotal::class; 
+            
+            $full = true; if (!$admin) throw new UnknownGroupException();
+        }
+        else if ($params->HasParam('account'))
+        {
+            if (($account = $params->GetParam('account',SafeParams::PARAMLOG_ALWAYS)->GetNullRandstr()) !== null)
+            {
+                $obj = Account::TryLoadByID($this->database, $account);
+                if ($obj === null) throw new UnknownAccountException();
+            }
+            
+            $class = $timed ? Limits\AccountTimed::class : Limits\AccountTotal::class;
+
+            $full = $admin; if (!$admin && $obj !== $authenticator->GetAccount()) 
+                throw new UnknownAccountException();
+        }
+        else if ($params->HasParam('filesystem'))
+        {
+            if (($filesystem = $params->GetParam('filesystem',SafeParams::PARAMLOG_ALWAYS)->GetNullRandstr()) !== null)
+            {
+                $obj = FSManager::TryLoadByID($this->database, $filesystem);
+                if ($obj === null) throw new UnknownFilesystemException();
+            }
+            
+            $class = $timed ? Limits\FilesystemTimed::class : Limits\FilesystemTotal::class;
+            
+            $full = $admin || ($obj->GetOwnerID() === $authenticator->GetAccount()->ID());
+            
+            // non-admins can view a subset of total info (feature config) for global filesystems
+            if (!$full && ($timed || ($obj->GetOwnerID() !== null))) 
+                throw new UnknownFilesystemException();
+        }
+        else if ($allowAuto) 
+        {
+            $obj = $authenticator->GetAccount(); $full = $admin;
+            
+            $class = $timed ? Limits\AccountTimed::class : Limits\AccountTotal::class;
+        }
+        else throw new UnknownObjectException();
+        
+        // a null flag means admin wants to see all of that category
+        if ($obj === null && (!$allowMany || !$admin)) throw new UnknownObjectException();
+        
+        return array('obj'=>$obj, 'class'=>$class, 'full'=>$full);
+    }
+    
+    /**
+     * Loads the total limit object or objects for the given objects
+     * 
+     * Defaults to the current account if none specified
+     * @throws AuthenticationFailedException if not signed in
+     * @return ?array Limit | [Limit] client object
+     * @see FilesApp::GetLimitObject()
+     * @see Limits\Total::GetClientObject()
+     */
+    protected function GetLimits(SafeParams $params, ?Authenticator $authenticator) : ?array
+    {
+        if ($authenticator === null) 
+            throw new AuthenticationFailedException();
+        
+        $lobj = $this->GetLimitObject($params, $authenticator, true, true, false);
+        $class = $lobj['class']; $obj = $lobj['obj']; $full = $lobj['full'];
+        
+        if ($obj !== null)
+        {
+            $lim = $class::LoadByClient($this->database, $obj);
+            return ($lim !== null) ? $lim->GetClientObject($full) : null;
+        }
+        else
+        {
+            $count = $params->GetOptParam('limit',null)->GetNullUint();
+            $offset = $params->GetOptParam('offset',null)->GetNullUint();
+            $lims = $class::LoadAll($this->database, $count, $offset);
+            
+            return array_map(function(Limits\Total $obj)use($full){ 
+                return $obj->GetClientObject($full); }, array_values($lims));
+        }
+    }
+    
+    /**
+     * Loads the timed limit object or objects for the given objects
+     * 
+     * Defaults to the current account if none specified
+     * @throws AuthenticationFailedException if not signed in
+     * @return array [Limit] client objects
+     * @see FilesApp::GetLimitObject()
+     * @see Limits\Timed::GetClientObject()
+     */
+    protected function GetTimedLimits(SafeParams $params, ?Authenticator $authenticator) : array
+    {
+        if ($authenticator === null) 
+            throw new AuthenticationFailedException();
+        
+        $lobj = $this->GetLimitObject($params, $authenticator, true, true, true);
+        $class = $lobj['class']; $obj = $lobj['obj']; $full = $lobj['full']; // TODO replace this with a class
+        
+        if ($obj !== null)
+        {
+            $lims = $class::LoadAllForClient($this->database, $obj);
+        }
+        else
+        {
+            $count = $params->GetOptParam('limit',null)->GetNullUint();
+            $offset = $params->GetOptParam('offset',null)->GetNullUint();
+            $lims = $class::LoadAll($this->database, $count, $offset);
+        }
+
+        return array_map(function(Limits\Timed $lim)use($full){ 
+            return $lim->GetClientObject($full); }, array_values($lims));
+    }
+    
+    /**
+     * Returns all stored time stats for an object
+     * 
+     * Defaults to the current account if none specified
+     * @throws AuthenticationFailedException if not signed in
+     * @return ?array [id:TimedStats]
+     * @see FilesApp::GetLimitObject()
+     * @see Limits\TimedStats::GetClientObject()
+     */
+    protected function GetTimedStatsFor(SafeParams $params, ?Authenticator $authenticator) : ?array
+    {
+        if ($authenticator === null) 
+            throw new AuthenticationFailedException();
+        
+        $lobj = $this->GetLimitObject($params, $authenticator, true, false, true);
+        $class = $lobj['class']; $obj = $lobj['obj'];
+        
+        $period = $params->GetParam('timeperiod')->GetUint();
+        $lim = $class::LoadByClientAndPeriod($this->database, $obj, $period);
+        
+        if ($lim === null) return null;
+
+        $count = $params->GetOptParam('limit',null)->GetNullUint();
+        $offset = $params->GetOptParam('offset',null)->GetNullUint();
+        
+        return array_map(function(Limits\TimedStats $stats){ return $stats->GetClientObject(); },
+            Limits\TimedStats::LoadAllByLimit($this->database, $lim, $count, $offset));        
+    }
+    
+    /**
+     * Returns timed stats for the given object or objects at the given time
+     * 
+     * Defaults to the current account if none specified
+     * @throws AuthenticationFailedException if not signed in
+     * @return ?array TimedStats | [id:TimedStats]
+     * @see FilesApp::GetLimitObject()
+     * @see Limits\TimedStats::GetClientObject()
+     */
+    protected function GetTimedStatsAt(SafeParams $params, ?Authenticator $authenticator) : ?array
+    {
+        if ($authenticator === null) 
+            throw new AuthenticationFailedException();
+        
+        $period = $params->GetParam('timeperiod')->GetUint();
+        $attime = $params->GetParam('matchtime')->GetUint();
+        
+        $lobj = $this->GetLimitObject($params, $authenticator, true, true, true);
+        $class = $lobj['class']; $obj = $lobj['obj'];
+        
+        if ($obj !== null)
+        {
+            $lim = $class::LoadByClientAndPeriod($this->database, $obj, $period);
+            if ($lim === null) return null;
+            
+            $stats = Limits\TimedStats::LoadByLimitAtTime($this->database, $lim, $attime);
+            return ($stats !== null) ? $stats->GetClientObject() : null;
+        }
+        else
+        {
+            $count = $params->GetOptParam('limit',null)->GetNullUint();
+            $offset = $params->GetOptParam('offset',null)->GetNullUint();
+            
+            $retval = array(); 
+            
+            foreach ($class::LoadAllForPeriod($this->database, $period, $count, $offset) as $lim)
+            {
+                $stats = Limits\TimedStats::LoadByLimitAtTime($this->database, $lim, $attime);
+                if ($stats !== null) $retval[$lim->GetLimitedObject()->ID()] = $stats->GetClientObject();
+            }
+            
+            return $retval;
+        }   
+    }
+
+    /**
+     * Configures total limits for the given object
+     * @throws AuthenticationFailedException if not admin
+     * @return array Limits
+     * @see FilesApp::GetLimitObject()
+     * @see Limits\Total::GetClientObject()
+     */
+    protected function ConfigLimits(SafeParams $params, ?Authenticator $authenticator) : array
+    {
+        if ($authenticator === null)
+            throw new AuthenticationFailedException();
+        
+        $authenticator->RequireAdmin();
+        
+        $lobj = $this->GetLimitObject($params, $authenticator, false, false, false);
+        $class = $lobj['class']; $obj = $lobj['obj'];
+        
+        return $class::ConfigLimits($this->database, $obj, $params)->GetClientObject(true);
+    }    
+    
+    /**
+     * Configures timed limits for the given object
+     * @throws AuthenticationFailedException if not admin
+     * @return array Limits
+     * @see FilesApp::GetLimitObject()
+     * @see Limits\Timed::GetClientObject()
+     */
+    protected function ConfigTimedLimits(SafeParams $params, ?Authenticator $authenticator) : array
+    {
+        if ($authenticator === null) 
+            throw new AuthenticationFailedException();
+        
+        $authenticator->RequireAdmin();
+        
+        $lobj = $this->GetLimitObject($params, $authenticator, false, false, true);
+        $class = $lobj['class']; $obj = $lobj['obj'];
+        
+        return $class::ConfigLimits($this->database, $obj, $params)->GetClientObject(true);
+    }
+    
+    /**
+     * Deletes all total limits for the given object
+     * @throws AuthenticationFailedException if not admin
+     * @see FilesApp::GetLimitObject()
+     */
+    protected function PurgeLimits(SafeParams $params, ?Authenticator $authenticator) : void
+    {
+        if ($authenticator === null) 
+            throw new AuthenticationFailedException();
+        
+        $authenticator->RequireAdmin();
+        
+        $lobj = $this->GetLimitObject($params, $authenticator, false, false, false);
+        $class = $lobj['class']; $obj = $lobj['obj'];
+        
+        $class::DeleteByClient($this->database, $obj);
+    }    
+    
+    /**
+     * Deletes all timed limits for the given object
+     * @throws AuthenticationFailedException if not admin
+     * @see FilesApp::GetLimitObject()
+     */
+    protected function PurgeTimedLimits(SafeParams $params, ?Authenticator $authenticator) : void
+    {
+        if ($authenticator === null) 
+            throw new AuthenticationFailedException();
+        
+        $authenticator->RequireAdmin();
+        
+        $lobj = $this->GetLimitObject($params, $authenticator, false, false, true);
+        $class = $lobj['class']; $obj = $lobj['obj'];
+        
+        $period = $params->GetParam('period')->GetUint();
+        $class::DeleteClientAndPeriod($this->database, $obj, $period);
+    }
+}
+