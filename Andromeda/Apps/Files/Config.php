--- conflicted
+++ resolved
@@ -97,20 +97,7 @@
         return (!$a && !$b && !$c) ? null :
             min($a ?: PHP_INT_MAX, $b ?: PHP_INT_MAX, $c ?: PHP_INT_MAX);
     }
-    
-    /**
-     * Return the maximum allowed upload size as min(php post_max, php upload_max, admin config)
-     * @return ?int max upload size in bytes or null if none
-     */
-    public function GetMaxUploadSize() : ?int
-    {
-        $a = Utilities::return_bytes(ini_get('post_max_size'));
-        $b = Utilities::return_bytes(ini_get('upload_max_filesize'));
-        $c = $this->TryGetScalar('upload_maxsize');
-        
-        return (!$a && !$b && !$c) ? null : 
-            min($a ?: PHP_INT_MAX, $b ?: PHP_INT_MAX, $c ?: PHP_INT_MAX);
-    }
+
     /**
      * Returns a printable client object for this config
      * @param bool $admin if true, show admin-only values
@@ -122,11 +109,7 @@
     {
         $retval = array(
             'upload_maxbytes' => $this->GetMaxUploadSize(),
-<<<<<<< HEAD
-            'upload_maxfiles' => ini_get('max_file_uploads') // TODO this could be false
-=======
-            'upload_maxfiles' => (int)ini_get('max_file_uploads')
->>>>>>> 0ebaa3cf
+            'upload_maxfiles' => ini_get('max_file_uploads') // TODO this could be false, also cast to int?
         );
         
         if ($admin)
